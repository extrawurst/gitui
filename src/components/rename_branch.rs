use super::{
	textinput::TextInputComponent, visibility_blocking,
	CommandBlocking, CommandInfo, Component, DrawableComponent,
	EventState, InputType,
};
use crate::{
	app::Environment,
	keys::{key_match, SharedKeyConfig},
	queue::{InternalEvent, NeedsUpdate, Queue},
	strings,
};
use anyhow::Result;
use asyncgit::sync::{self, RepoPathRef};
use crossterm::event::Event;
use ratatui::{backend::Backend, layout::Rect, Frame};

pub struct RenameBranchComponent {
	repo: RepoPathRef,
	input: TextInputComponent,
	branch_ref: Option<String>,
	queue: Queue,
	key_config: SharedKeyConfig,
}

impl DrawableComponent for RenameBranchComponent {
	fn draw<B: Backend>(
		&self,
		f: &mut Frame<B>,
		rect: Rect,
	) -> Result<()> {
		self.input.draw(f, rect)?;

		Ok(())
	}
}

impl Component for RenameBranchComponent {
	fn commands(
		&self,
		out: &mut Vec<CommandInfo>,
		force_all: bool,
	) -> CommandBlocking {
		if self.is_visible() || force_all {
			self.input.commands(out, force_all);

			out.push(CommandInfo::new(
				strings::commands::rename_branch_confirm_msg(
					&self.key_config,
				),
				true,
				true,
			));
		}

		visibility_blocking(self)
	}

	fn event(&mut self, ev: &Event) -> Result<EventState> {
		if self.is_visible() {
			if self.input.event(ev)?.is_consumed() {
				return Ok(EventState::Consumed);
			}

			if let Event::Key(e) = ev {
				if key_match(e, self.key_config.keys.enter) {
					self.rename_branch();
				}

				return Ok(EventState::Consumed);
			}
		}
		Ok(EventState::NotConsumed)
	}

	fn is_visible(&self) -> bool {
		self.input.is_visible()
	}

	fn hide(&mut self) {
		self.input.hide();
	}

	fn show(&mut self) -> Result<()> {
		self.input.show()?;

		Ok(())
	}
}

impl RenameBranchComponent {
	///
	pub fn new(env: &Environment) -> Self {
		Self {
			repo: env.repo.clone(),
			queue: env.queue.clone(),
			input: TextInputComponent::new(
				env,
				&strings::rename_branch_popup_title(&env.key_config),
				&strings::rename_branch_popup_msg(&env.key_config),
				true,
			)
<<<<<<< HEAD
			.with_input_type(InputType::Singleline),
=======
			.with_input_type(super::InputType::Singleline),
>>>>>>> 89ce5406
			branch_ref: None,
			key_config: env.key_config.clone(),
		}
	}

	///
	pub fn open(
		&mut self,
		branch_ref: String,
		cur_name: String,
	) -> Result<()> {
		self.branch_ref = None;
		self.branch_ref = Some(branch_ref);
		self.input.set_text(cur_name);
		self.show()?;

		Ok(())
	}

	///
	pub fn rename_branch(&mut self) {
		if let Some(br) = &self.branch_ref {
			let res = sync::rename_branch(
				&self.repo.borrow(),
				br,
				self.input.get_text(),
			);

			match res {
				Ok(()) => {
					self.queue.push(InternalEvent::Update(
						NeedsUpdate::ALL,
					));
					self.hide();
					self.queue.push(InternalEvent::SelectBranch);
				}
				Err(e) => {
					log::error!("create branch: {}", e,);
					self.queue.push(InternalEvent::ShowErrorMsg(
						format!("rename branch error:\n{e}",),
					));
				}
			}
		} else {
			log::error!("create branch: No branch selected");
			self.queue.push(InternalEvent::ShowErrorMsg(
				"rename branch error: No branch selected to rename"
					.to_string(),
			));
		}

		self.input.clear();
	}
}<|MERGE_RESOLUTION|>--- conflicted
+++ resolved
@@ -1,7 +1,7 @@
 use super::{
 	textinput::TextInputComponent, visibility_blocking,
 	CommandBlocking, CommandInfo, Component, DrawableComponent,
-	EventState, InputType,
+	EventState, 
 };
 use crate::{
 	app::Environment,
@@ -99,11 +99,7 @@
 				&strings::rename_branch_popup_msg(&env.key_config),
 				true,
 			)
-<<<<<<< HEAD
-			.with_input_type(InputType::Singleline),
-=======
 			.with_input_type(super::InputType::Singleline),
->>>>>>> 89ce5406
 			branch_ref: None,
 			key_config: env.key_config.clone(),
 		}
