use crate::app::Environment;
use crate::keys::key_match;
use crate::ui::Size;
use crate::{
	components::{
		visibility_blocking, CommandBlocking, CommandInfo, Component,
		DrawableComponent, EventState,
	},
	keys::SharedKeyConfig,
	strings,
	ui::{self, style::SharedTheme},
};
use anyhow::Result;
use crossterm::event::Event;
use ratatui::widgets::{Block, Borders};
use ratatui::{
	layout::{Alignment, Rect},
	widgets::{Clear, Paragraph},
	Frame,
};
use std::cell::Cell;
use std::cell::OnceCell;
use tui_textarea::{CursorMove, Input, Key, Scrolling, TextArea};

///
#[derive(PartialEq, Eq)]
pub enum InputType {
	Singleline,
	Multiline,
	Password,
}

#[derive(PartialEq, Eq)]
enum SelectionState {
	Selecting,
	NotSelecting,
	SelectionEndPending,
}

type TextAreaComponent = TextArea<'static>;

///
pub struct TextInputComponent {
	title: String,
	default_msg: String,
	selected: Option<bool>,
	msg: OnceCell<String>,
	show_char_count: bool,
	theme: SharedTheme,
	key_config: SharedKeyConfig,
	input_type: InputType,
	current_area: Cell<Rect>,
	embed: bool,
	textarea: Option<TextAreaComponent>,
	select_state: SelectionState,
}

impl TextInputComponent {
	///
	pub fn new(
		env: &Environment,
		title: &str,
		default_msg: &str,
		show_char_count: bool,
	) -> Self {
		Self {
			msg: OnceCell::default(),
			theme: env.theme.clone(),
			key_config: env.key_config.clone(),
			show_char_count,
			title: title.to_string(),
			default_msg: default_msg.to_string(),
			selected: None,
			input_type: InputType::Multiline,
			current_area: Cell::new(Rect::default()),
			embed: false,
			textarea: None,
			select_state: SelectionState::NotSelecting,
		}
	}

	///
	pub const fn with_input_type(
		mut self,
		input_type: InputType,
	) -> Self {
		self.input_type = input_type;
		self
	}

	///
	pub fn set_input_type(&mut self, input_type: InputType) {
		self.clear();
		self.input_type = input_type;
	}

	/// Clear the `msg`.
	pub fn clear(&mut self) {
		self.msg.take();
		if self.is_visible() {
			self.show_inner_textarea();
		}
	}

	/// Get the `msg`.
	pub fn get_text(&self) -> &str {
		// the fancy footwork with the OnceCell is to allow
		// the reading of msg as a &str.
		// tui_textarea returns its lines to the caller as &[String]
		// gitui wants &str of \n delimited text
		// it would be simple if this was a mut method. You could
		// just load up msg from the lines area and return an &str pointing at it
		// but its not a mut method. So we need to store the text in a OnceCell
		// The methods that change msg call take() on the cell. That makes
		// get_or_init run again

		self.msg.get_or_init(|| {
			self.textarea
				.as_ref()
				.map_or_else(String::new, |ta| ta.lines().join("\n"))
		})
	}

	/// screen area (last time we got drawn)
	pub fn get_area(&self) -> Rect {
		self.current_area.get()
	}

	/// embed into parent draw area
	pub fn embed(&mut self) {
		self.embed = true;
	}

	///
	pub fn enabled(&mut self, enable: bool) {
		self.selected = Some(enable);
	}

	fn show_inner_textarea(&mut self) {
		//	create the textarea and then load it with the text
		//	from self.msg
		let lines: Vec<String> = self
			.msg
			.get()
			.unwrap_or(&String::new())
			.split('\n')
			.map(ToString::to_string)
			.collect();

		self.textarea = Some({
			let mut text_area = TextArea::new(lines);
			if self.input_type == InputType::Password {
				text_area.set_mask_char('*');
			}

			text_area
				.set_cursor_line_style(self.theme.text(true, false));
			text_area.set_placeholder_text(self.default_msg.clone());
			text_area.set_placeholder_style(
				self.theme
					.text(self.selected.unwrap_or_default(), false),
			);
			text_area.set_style(
				self.theme.text(self.selected.unwrap_or(true), false),
			);

			if !self.embed {
				text_area.set_block(
					Block::default()
						.borders(Borders::ALL)
						.border_style(
							ratatui::style::Style::default()
								.add_modifier(
									ratatui::style::Modifier::BOLD,
								),
						)
						.title(self.title.clone()),
				);
			};
			text_area
		});
	}

	/// Set the `msg`.
	pub fn set_text(&mut self, msg: String) {
		self.msg = msg.into();
		if self.is_visible() {
			self.show_inner_textarea();
		}
	}

	/// Set the `title`.
	pub fn set_title(&mut self, t: String) {
		self.title = t;
	}

	///
	pub fn set_default_msg(&mut self, v: String) {
		self.default_msg = v;
		if self.is_visible() {
			self.show_inner_textarea();
		}
	}

	fn draw_char_count(&self, f: &mut Frame, r: Rect) {
		let count = self.get_text().len();
		if count > 0 {
			let w = Paragraph::new(format!("[{count} chars]"))
				.alignment(Alignment::Right);

			let mut rect = {
				let mut rect = r;
				rect.y += rect.height.saturating_sub(1);
				rect
			};

			rect.x += 1;
			rect.width = rect.width.saturating_sub(2);
			rect.height = rect
				.height
				.saturating_sub(rect.height.saturating_sub(1));

			f.render_widget(w, rect);
		}
	}

	fn should_select(&mut self, input: &Input) {
		if input.key == Key::Null {
			return;
		}
		// Should we start selecting text, stop the current selection, or do nothing?
		// the end is handled after the ending keystroke

		match (&self.select_state, input.shift) {
			(SelectionState::Selecting, true)
			| (SelectionState::NotSelecting, false) => {
				// continue selecting or not selecting
			}
			(SelectionState::Selecting, false) => {
				// end select
				self.select_state =
					SelectionState::SelectionEndPending;
			}
			(SelectionState::NotSelecting, true) => {
				// start select
				// this should always work since we are only called
				// if we have a textarea to get input
				if let Some(ta) = &mut self.textarea {
					ta.start_selection();
					self.select_state = SelectionState::Selecting;
				}
			}
			(SelectionState::SelectionEndPending, _) => {
				// this really should not happen because the end pending state
				// should have been picked up in the same pass as it was set
				// so lets clear it
				self.select_state = SelectionState::NotSelecting;
			}
		}
	}

	#[allow(clippy::too_many_lines, clippy::unnested_or_patterns)]
	fn process_inputs(ta: &mut TextArea<'_>, input: &Input) -> bool {
		match input {
			Input {
				key: Key::Char(c),
				ctrl: false,
				alt: false,
				..
			} => {
				ta.insert_char(*c);
				true
			}
			Input {
				key: Key::Tab,
				ctrl: false,
				alt: false,
				..
			} => {
				ta.insert_tab();
				true
			}
			Input {
				key: Key::Char('h'),
				ctrl: true,
				alt: false,
				..
			}
			| Input {
				key: Key::Backspace,
				ctrl: false,
				alt: false,
				..
			} => {
				ta.delete_char();
				true
			}
			Input {
				key: Key::Char('d'),
				ctrl: true,
				alt: false,
				..
			}
			| Input {
				key: Key::Delete,
				ctrl: false,
				alt: false,
				..
			} => {
				ta.delete_next_char();
				true
			}
			Input {
				key: Key::Char('k'),
				ctrl: true,
				alt: false,
				..
			} => {
				ta.delete_line_by_end();
				true
			}
			Input {
				key: Key::Char('j'),
				ctrl: true,
				alt: false,
				..
			} => {
				ta.delete_line_by_head();
				true
			}
			Input {
				key: Key::Char('w'),
				ctrl: true,
				alt: false,
				..
			}
			| Input {
				key: Key::Char('h'),
				ctrl: false,
				alt: true,
				..
			}
			| Input {
				key: Key::Backspace,
				ctrl: false,
				alt: true,
				..
			} => {
				ta.delete_word();
				true
			}
			Input {
				key: Key::Delete,
				ctrl: false,
				alt: true,
				..
			}
			| Input {
				key: Key::Char('d'),
				ctrl: false,
				alt: true,
				..
			} => {
				ta.delete_next_word();
				true
			}
			Input {
				key: Key::Char('n'),
				ctrl: true,
				alt: false,
				..
			}
			| Input {
				key: Key::Down,
				ctrl: false,
				alt: false,
				..
			} => {
				ta.move_cursor(CursorMove::Down);
				true
			}
			Input {
				key: Key::Char('p'),
				ctrl: true,
				alt: false,
				..
			}
			| Input {
				key: Key::Up,
				ctrl: false,
				alt: false,
				..
			} => {
				ta.move_cursor(CursorMove::Up);
				true
			}
			Input {
				key: Key::Char('f'),
				ctrl: true,
				alt: false,
				..
			}
			| Input {
				key: Key::Right,
				ctrl: false,
				alt: false,
				..
			} => {
				ta.move_cursor(CursorMove::Forward);
				true
			}
			Input {
				key: Key::Char('b'),
				ctrl: true,
				alt: false,
				..
			}
			| Input {
				key: Key::Left,
				ctrl: false,
				alt: false,
				..
			} => {
				ta.move_cursor(CursorMove::Back);
				true
			}
			Input {
				key: Key::Char('a'),
				ctrl: true,
				alt: false,
				..
			}
			| Input { key: Key::Home, .. }
			| Input {
				key: Key::Left | Key::Char('b'),
				ctrl: true,
				alt: true,
				..
			} => {
				ta.move_cursor(CursorMove::Head);
				true
			}
			Input {
				key: Key::Char('e'),
				ctrl: true,
				alt: false,
				..
			}
			| Input { key: Key::End, .. }
			| Input {
				key: Key::Right | Key::Char('f'),
				ctrl: true,
				alt: true,
				..
			} => {
				ta.move_cursor(CursorMove::End);
				true
			}
			Input {
				key: Key::Char('<'),
				ctrl: false,
				alt: true,
				..
			}
			| Input {
				key: Key::Up | Key::Char('p'),
				ctrl: true,
				alt: true,
				..
			} => {
				ta.move_cursor(CursorMove::Top);
				true
			}
			Input {
				key: Key::Char('>'),
				ctrl: false,
				alt: true,
				..
			}
			| Input {
				key: Key::Down | Key::Char('n'),
				ctrl: true,
				alt: true,
				..
			} => {
				ta.move_cursor(CursorMove::Bottom);
				true
			}
			Input {
				key: Key::Char('f'),
				ctrl: false,
				alt: true,
				..
			}
			| Input {
				key: Key::Right,
				ctrl: true,
				alt: false,
				..
			} => {
				ta.move_cursor(CursorMove::WordForward);
				true
			}
			Input {
				key: Key::Char('b'),
				ctrl: false,
				alt: true,
				..
			}
			| Input {
				key: Key::Left,
				ctrl: true,
				alt: false,
				..
			} => {
				ta.move_cursor(CursorMove::WordBack);
				true
			}

			Input {
				key: Key::Char(']'),
				ctrl: false,
				alt: true,
				..
			}
			| Input {
				key: Key::Char('n'),
				ctrl: false,
				alt: true,
				..
			}
			| Input {
				key: Key::Down,
				ctrl: true,
				alt: false,
				..
			} => {
				ta.move_cursor(CursorMove::ParagraphForward);
				true
			}
			Input {
				key: Key::Char('['),
				ctrl: false,
				alt: true,
				..
			}
			| Input {
				key: Key::Char('p'),
				ctrl: false,
				alt: true,
				..
			}
			| Input {
				key: Key::Up,
				ctrl: true,
				alt: false,
				..
			} => {
				ta.move_cursor(CursorMove::ParagraphBack);
				true
			}
			Input {
				key: Key::Char('u'),
				ctrl: true,
				alt: false,
				..
			} => {
				ta.undo();
				true
			}
			Input {
				key: Key::Char('r'),
				ctrl: true,
				alt: false,
				..
			} => {
				ta.redo();
				true
			}
			Input {
				key: Key::Char('y'),
				ctrl: true,
				alt: false,
				..
			} => {
				ta.paste();
				true
			}
			Input {
				key: Key::Char('v'),
				ctrl: true,
				alt: false,
				..
			}
			| Input {
				key: Key::PageDown, ..
			} => {
				ta.scroll(Scrolling::PageDown);
				true
			}
			Input {
				key: Key::Char('v'),
				ctrl: false,
				alt: true,
				..
			}
			| Input {
				key: Key::PageUp, ..
			} => {
				ta.scroll(Scrolling::PageUp);
				true
			}
			_ => false,
		}
	}
}

impl DrawableComponent for TextInputComponent {
	fn draw(&self, f: &mut Frame, rect: Rect) -> Result<()> {
		// this should always be true since draw should only be being called
		// is control is visible
		if let Some(ta) = &self.textarea {
			let popup_height =
				if f.area().height > 3 { 3 } else { 1 };

			let area = if self.embed {
				rect
			} else if self.input_type == InputType::Multiline {
				let area = ui::centered_rect(60, 20, f.area());
				ui::rect_inside(
					Size::new(10, popup_height),
					f.area().into(),
					area,
				)
			} else {
				let area = ui::centered_rect(60, 1, f.area());

				ui::rect_inside(
<<<<<<< HEAD
					Size::new(10, popup_height),
					Size::new(f.area().width, popup_height),
=======
					Size::new(10, 3),
					f.area().into(),
>>>>>>> 9dd3cf30
					area,
				)
			};

			f.render_widget(Clear, area);

			f.render_widget(ta, area);

			if self.show_char_count {
				self.draw_char_count(f, area);
			}

			self.current_area.set(area);
		}
		Ok(())
	}
}

impl Component for TextInputComponent {
	fn commands(
		&self,
		out: &mut Vec<CommandInfo>,
		_force_all: bool,
	) -> CommandBlocking {
		out.push(
			CommandInfo::new(
				strings::commands::close_popup(&self.key_config),
				true,
				self.is_visible(),
			)
			.order(1),
		);

		//TODO: we might want to show the textarea specific commands here

		visibility_blocking(self)
	}

	fn event(&mut self, ev: &Event) -> Result<EventState> {
		let input = Input::from(ev.clone());
		self.should_select(&input);
		if let Some(ta) = &mut self.textarea {
			let modified = if let Event::Key(e) = ev {
				if key_match(e, self.key_config.keys.exit_popup) {
					self.hide();
					return Ok(EventState::Consumed);
				}

				if key_match(e, self.key_config.keys.newline)
					&& self.input_type == InputType::Multiline
				{
					ta.insert_newline();
					true
				} else {
					Self::process_inputs(ta, &input)
				}
			} else {
				false
			};

			if self.select_state
				== SelectionState::SelectionEndPending
			{
				ta.cancel_selection();
				self.select_state = SelectionState::NotSelecting;
			}

			if modified {
				self.msg.take();
				return Ok(EventState::Consumed);
			}
		}

		Ok(EventState::NotConsumed)
	}

	/*
	  visible maps to textarea Option
	  None = > not visible
	  Some => visible
	*/
	fn is_visible(&self) -> bool {
		self.textarea.is_some()
	}

	fn hide(&mut self) {
		self.textarea = None;
	}

	fn show(&mut self) -> Result<()> {
		self.show_inner_textarea();
		Ok(())
	}
}

#[cfg(test)]
mod tests {
	use super::*;

	#[test]
	fn test_smoke() {
		let env = Environment::test_env();
		let mut comp = TextInputComponent::new(&env, "", "", false);
		comp.show_inner_textarea();
		comp.set_text(String::from("a\nb"));
		assert!(comp.is_visible());
		if let Some(ta) = &mut comp.textarea {
			assert_eq!(ta.cursor(), (0, 0));

			ta.move_cursor(CursorMove::Forward);
			assert_eq!(ta.cursor(), (0, 1));

			ta.move_cursor(CursorMove::Back);
			assert_eq!(ta.cursor(), (0, 0));
		}
	}

	#[test]
	fn text_cursor_initial_position() {
		let env = Environment::test_env();
		let mut comp = TextInputComponent::new(&env, "", "", false);
		comp.show_inner_textarea();
		comp.set_text(String::from("a"));
		assert!(comp.is_visible());
		if let Some(ta) = &mut comp.textarea {
			let txt = ta.lines();
			assert_eq!(txt[0].len(), 1);
			assert_eq!(txt[0].as_bytes()[0], b'a');
		}
	}

	#[test]
	fn test_multiline() {
		let env = Environment::test_env();
		let mut comp = TextInputComponent::new(&env, "", "", false);
		comp.show_inner_textarea();
		comp.set_text(String::from("a\nb\nc"));
		assert!(comp.is_visible());
		if let Some(ta) = &mut comp.textarea {
			let txt = ta.lines();
			assert_eq!(txt[0], "a");
			assert_eq!(txt[1], "b");
			assert_eq!(txt[2], "c");
		}
	}

	#[test]
	fn test_next_word_position() {
		let env = Environment::test_env();
		let mut comp = TextInputComponent::new(&env, "", "", false);
		comp.show_inner_textarea();
		comp.set_text(String::from("aa b;c"));
		assert!(comp.is_visible());
		if let Some(ta) = &mut comp.textarea {
			// from word start
			ta.move_cursor(CursorMove::Head);
			ta.move_cursor(CursorMove::WordForward);
			assert_eq!(ta.cursor(), (0, 3));
			// from inside start
			ta.move_cursor(CursorMove::Forward);
			ta.move_cursor(CursorMove::WordForward);
			assert_eq!(ta.cursor(), (0, 5));
			// to string end
			ta.move_cursor(CursorMove::Forward);
			ta.move_cursor(CursorMove::WordForward);
			assert_eq!(ta.cursor(), (0, 6));

			// from string end
			ta.move_cursor(CursorMove::Forward);
			let save_cursor = ta.cursor();
			ta.move_cursor(CursorMove::WordForward);
			assert_eq!(ta.cursor(), save_cursor);
		}
	}

	#[test]
	fn test_previous_word_position() {
		let env = Environment::test_env();
		let mut comp = TextInputComponent::new(&env, "", "", false);
		comp.show_inner_textarea();
		comp.set_text(String::from(" a bb;c"));
		assert!(comp.is_visible());

		if let Some(ta) = &mut comp.textarea {
			// from string end
			ta.move_cursor(CursorMove::End);
			ta.move_cursor(CursorMove::WordBack);
			assert_eq!(ta.cursor(), (0, 6));
			// from inside word
			ta.move_cursor(CursorMove::Back);
			ta.move_cursor(CursorMove::WordBack);
			assert_eq!(ta.cursor(), (0, 3));
			// from word start
			ta.move_cursor(CursorMove::WordBack);
			assert_eq!(ta.cursor(), (0, 1));
			// to string start
			ta.move_cursor(CursorMove::WordBack);
			assert_eq!(ta.cursor(), (0, 0));
			// from string start
			let save_cursor = ta.cursor();
			ta.move_cursor(CursorMove::WordBack);

			assert_eq!(ta.cursor(), save_cursor);
		}
	}

	#[test]
	fn test_next_word_multibyte() {
		let env = Environment::test_env();
		let mut comp = TextInputComponent::new(&env, "", "", false);
		// should emojis be word boundaries or not?
		// various editors (vs code, vim) do not agree with the
		// behavhior of the original textinput here.
		//
		// tui-textarea agrees with them.
		// So these tests are changed to match that behavior
		// FYI: this line is "a à ❤ab🤯 a"

		//              "01245       89A        EFG"
		let text = dbg!("a à \u{2764}ab\u{1F92F} a");
		comp.show_inner_textarea();
		comp.set_text(String::from(text));
		assert!(comp.is_visible());

		if let Some(ta) = &mut comp.textarea {
			ta.move_cursor(CursorMove::Head);
			ta.move_cursor(CursorMove::WordForward);
			assert_eq!(ta.cursor(), (0, 2));
			ta.move_cursor(CursorMove::WordForward);
			assert_eq!(ta.cursor(), (0, 4));
			ta.move_cursor(CursorMove::WordForward);
			assert_eq!(ta.cursor(), (0, 9));
			ta.move_cursor(CursorMove::WordForward);
			assert_eq!(ta.cursor(), (0, 10));
			let save_cursor = ta.cursor();
			ta.move_cursor(CursorMove::WordForward);
			assert_eq!(ta.cursor(), save_cursor);

			ta.move_cursor(CursorMove::End);
			ta.move_cursor(CursorMove::WordBack);
			assert_eq!(ta.cursor(), (0, 9));
			ta.move_cursor(CursorMove::WordBack);
			assert_eq!(ta.cursor(), (0, 4));
			ta.move_cursor(CursorMove::WordBack);
			assert_eq!(ta.cursor(), (0, 2));
			ta.move_cursor(CursorMove::WordBack);
			assert_eq!(ta.cursor(), (0, 0));
			let save_cursor = ta.cursor();
			ta.move_cursor(CursorMove::WordBack);
			assert_eq!(ta.cursor(), save_cursor);
		}
	}
}<|MERGE_RESOLUTION|>--- conflicted
+++ resolved
@@ -620,15 +620,12 @@
 		// this should always be true since draw should only be being called
 		// is control is visible
 		if let Some(ta) = &self.textarea {
-			let popup_height =
-				if f.area().height > 3 { 3 } else { 1 };
-
 			let area = if self.embed {
 				rect
 			} else if self.input_type == InputType::Multiline {
 				let area = ui::centered_rect(60, 20, f.area());
 				ui::rect_inside(
-					Size::new(10, popup_height),
+					Size::new(10, 3),
 					f.area().into(),
 					area,
 				)
@@ -636,13 +633,8 @@
 				let area = ui::centered_rect(60, 1, f.area());
 
 				ui::rect_inside(
-<<<<<<< HEAD
-					Size::new(10, popup_height),
-					Size::new(f.area().width, popup_height),
-=======
 					Size::new(10, 3),
 					f.area().into(),
->>>>>>> 9dd3cf30
 					area,
 				)
 			};
