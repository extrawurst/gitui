use crate::keys::key_match;
use crate::strings::symbol;
use crate::ui::Size;
use crate::{
	components::{
		popup_paragraph, visibility_blocking, CommandBlocking,
		CommandInfo, Component, DrawableComponent, EventState,
	},
	keys::SharedKeyConfig,
	strings,
	ui::{self, style::SharedTheme},
};
use anyhow::Result;
use crossterm::event::{Event, KeyCode, KeyModifiers};
use itertools::Itertools;
use std::{cell::Cell, collections::HashMap, ops::Range};
use tui::{
	backend::Backend,
	layout::{Alignment, Rect},
	style::Modifier,
	text::{Spans, Text},
	widgets::{Clear, Paragraph},
	Frame,
};

#[derive(PartialEq, Eq)]
pub enum InputType {
	Singleline,
	Multiline,
	Password,
}

/// primarily a subcomponet for user input of text (used in `CommitComponent`)
pub struct TextInputComponent {
<<<<<<< HEAD
    title: String,
    default_msg: String,
    msg: String,
    visible: bool,
    show_char_count: bool,
    theme: SharedTheme,
    key_config: SharedKeyConfig,
    cursor_position: usize,
    input_type: InputType,
    should_use_rect: bool,
    current_area: Cell<Rect>,
}

impl TextInputComponent {
    ///
    pub fn new(
        theme: SharedTheme,
        key_config: SharedKeyConfig,
        title: &str,
        default_msg: &str,
        show_char_count: bool,
    ) -> Self {
        Self {
            msg: String::new(),
            visible: false,
            theme,
            key_config,
            show_char_count,
            title: title.to_string(),
            default_msg: default_msg.to_string(),
            cursor_position: 0,
            input_type: InputType::Multiline,
            should_use_rect: false,
            current_area: Cell::new(Rect::default()),
        }
    }

    pub const fn with_input_type(
        mut self,
        input_type: InputType,
    ) -> Self {
        self.input_type = input_type;
        self
    }

    /// Clear the `msg`.
    pub fn clear(&mut self) {
        self.msg.clear();
        self.cursor_position = 0;
    }

    /// Get the `msg`.
    pub const fn get_text(&self) -> &String {
        &self.msg
    }

    /// screen area (last time we got drawn)
    pub fn get_area(&self) -> Rect {
        self.current_area.get()
    }

    /// Move the cursor right one char.
    fn incr_cursor(&mut self) {
        if let Some(pos) = self.next_char_position() {
            self.cursor_position = pos;
        }
    }

    /// Move the cursor left one char.
    fn decr_cursor(&mut self) {
        let mut index = self.cursor_position.saturating_sub(1);
        while index > 0 && !self.msg.is_char_boundary(index) {
            index -= 1;
        }
        self.cursor_position = index;
    }

    /// Get the position of the next char, or, if the cursor points
    /// to the last char, the `msg.len()`.
    /// Returns None when the cursor is already at `msg.len()`.
    fn next_char_position(&self) -> Option<usize> {
        if self.cursor_position >= self.msg.len() {
            return None;
        }
        let mut index = self.cursor_position.saturating_add(1);
        while index < self.msg.len()
            && !self.msg.is_char_boundary(index)
        {
            index += 1;
        }
        Some(index)
    }

    fn backspace(&mut self) {
        if self.cursor_position > 0 {
            self.decr_cursor();
            self.msg.remove(self.cursor_position);
        }
    }

    /// Set the `msg`.
    pub fn set_text(&mut self, msg: String) {
        self.msg = msg;
        self.cursor_position = 0;
    }

    /// Set the `title`.
    pub fn set_title(&mut self, t: String) {
        self.title = t;
    }

    fn get_draw_text(&self) -> Text {
        let style = self.theme.text(true, false);

        let mut txt = Text::default();
        // The portion of the text before the cursor is added
        // if the cursor is not at the first character.
        if self.cursor_position > 0 {
            let text_before_cursor =
                self.get_msg(0..self.cursor_position);
            let ends_in_nl = text_before_cursor.ends_with('\n');
            txt = text_append(
                txt,
                Text::styled(text_before_cursor, style),
            );
            if ends_in_nl {
                txt.lines.push(Spans::default());
                // txt = text_append(txt, Text::styled("\n\r", style));
            }
        }

        let cursor_str = self
            .next_char_position()
            // if the cursor is at the end of the msg
            // a whitespace is used to underline
            .map_or(" ".to_owned(), |pos| {
                self.get_msg(self.cursor_position..pos)
            });

        let cursor_highlighting = {
            let mut h = HashMap::with_capacity(2);
            h.insert("\n", "\u{21b5}\n\r");
            h.insert(" ", "\u{00B7}");
            h
        };

        if let Some(substitute) =
            cursor_highlighting.get(cursor_str.as_str())
        {
            txt = text_append(
                txt,
                Text::styled(
                    substitute.to_owned(),
                    self.theme
                        .text(false, false)
                        .add_modifier(Modifier::UNDERLINED),
                ),
            );
        } else {
            txt = text_append(
                txt,
                Text::styled(
                    cursor_str,
                    style.add_modifier(Modifier::UNDERLINED),
                ),
            );
        }

        // The final portion of the text is added if there are
        // still remaining characters.
        if let Some(pos) = self.next_char_position() {
            if pos < self.msg.len() {
                txt = text_append(
                    txt,
                    Text::styled(
                        self.get_msg(pos..self.msg.len()),
                        style,
                    ),
                );
            }
        }

        txt
    }

    fn get_msg(&self, range: Range<usize>) -> String {
        match self.input_type {
            InputType::Password => range.map(|_| "*").join(""),
            _ => self.msg[range].to_owned(),
        }
    }

    fn draw_char_count<B: Backend>(&self, f: &mut Frame<B>, r: Rect) {
        let count = self.msg.len();
        if count > 0 {
            let w = Paragraph::new(format!("[{} chars]", count))
                .alignment(Alignment::Right);

            let mut rect = {
                let mut rect = r;
                rect.y += rect.height.saturating_sub(1);
                rect
            };

            rect.x += 1;
            rect.width = rect.width.saturating_sub(2);
            rect.height = rect
                .height
                .saturating_sub(rect.height.saturating_sub(1));

            f.render_widget(w, rect);
        }
    }

    pub fn set_should_use_rect(&mut self, b: bool) {
        self.should_use_rect = b;
    }
=======
	title: String,
	default_msg: String,
	msg: String,
	visible: bool,
	show_char_count: bool,
	theme: SharedTheme,
	key_config: SharedKeyConfig,
	cursor_position: usize,
	input_type: InputType,
	current_area: Cell<Rect>,
	embed: bool,
}

impl TextInputComponent {
	///
	pub fn new(
		theme: SharedTheme,
		key_config: SharedKeyConfig,
		title: &str,
		default_msg: &str,
		show_char_count: bool,
	) -> Self {
		Self {
			msg: String::new(),
			visible: false,
			theme,
			key_config,
			show_char_count,
			title: title.to_string(),
			default_msg: default_msg.to_string(),
			cursor_position: 0,
			input_type: InputType::Multiline,
			current_area: Cell::new(Rect::default()),
			embed: false,
		}
	}

	pub const fn with_input_type(
		mut self,
		input_type: InputType,
	) -> Self {
		self.input_type = input_type;
		self
	}

	/// Clear the `msg`.
	pub fn clear(&mut self) {
		self.msg.clear();
		self.cursor_position = 0;
	}

	/// Get the `msg`.
	pub fn get_text(&self) -> &str {
		self.msg.as_str()
	}

	/// screen area (last time we got drawn)
	pub fn get_area(&self) -> Rect {
		self.current_area.get()
	}

	/// embed into parent draw area
	pub fn embed(&mut self) {
		self.embed = true;
	}

	/// Move the cursor right one char.
	fn incr_cursor(&mut self) {
		if let Some(pos) = self.next_char_position() {
			self.cursor_position = pos;
		}
	}

	/// Move the cursor left one char.
	fn decr_cursor(&mut self) {
		let mut index = self.cursor_position.saturating_sub(1);
		while index > 0 && !self.msg.is_char_boundary(index) {
			index -= 1;
		}
		self.cursor_position = index;
	}

	/// Get the position of the next char, or, if the cursor points
	/// to the last char, the `msg.len()`.
	/// Returns None when the cursor is already at `msg.len()`.
	fn next_char_position(&self) -> Option<usize> {
		if self.cursor_position >= self.msg.len() {
			return None;
		}
		let mut index = self.cursor_position.saturating_add(1);
		while index < self.msg.len()
			&& !self.msg.is_char_boundary(index)
		{
			index += 1;
		}
		Some(index)
	}

	fn backspace(&mut self) {
		if self.cursor_position > 0 {
			self.decr_cursor();
			self.msg.remove(self.cursor_position);
		}
	}

	/// Set the `msg`.
	pub fn set_text(&mut self, msg: String) {
		self.msg = msg;
		self.cursor_position = 0;
	}

	/// Set the `title`.
	pub fn set_title(&mut self, t: String) {
		self.title = t;
	}

	///
	pub fn set_default_msg(&mut self, v: String) {
		self.default_msg = v;
	}

	fn get_draw_text(&self) -> Text {
		let style = self.theme.text(true, false);

		let mut txt = Text::default();
		// The portion of the text before the cursor is added
		// if the cursor is not at the first character.
		if self.cursor_position > 0 {
			let text_before_cursor =
				self.get_msg(0..self.cursor_position);
			let ends_in_nl = text_before_cursor.ends_with('\n');
			txt = text_append(
				txt,
				Text::styled(text_before_cursor, style),
			);
			if ends_in_nl {
				txt.lines.push(Spans::default());
			}
		}

		let cursor_str = self
			.next_char_position()
			// if the cursor is at the end of the msg
			// a whitespace is used to underline
			.map_or(" ".to_owned(), |pos| {
				self.get_msg(self.cursor_position..pos)
			});

		let cursor_highlighting = {
			let mut h = HashMap::with_capacity(2);
			h.insert("\n", "\u{21b5}\n\r");
			h.insert(" ", symbol::WHITESPACE);
			h
		};

		if let Some(substitute) =
			cursor_highlighting.get(cursor_str.as_str())
		{
			txt = text_append(
				txt,
				Text::styled(
					substitute.to_owned(),
					self.theme
						.text(false, false)
						.add_modifier(Modifier::UNDERLINED),
				),
			);
		} else {
			txt = text_append(
				txt,
				Text::styled(
					cursor_str,
					style.add_modifier(Modifier::UNDERLINED),
				),
			);
		}

		// The final portion of the text is added if there are
		// still remaining characters.
		if let Some(pos) = self.next_char_position() {
			if pos < self.msg.len() {
				txt = text_append(
					txt,
					Text::styled(
						self.get_msg(pos..self.msg.len()),
						style,
					),
				);
			}
		}

		txt
	}

	fn get_msg(&self, range: Range<usize>) -> String {
		match self.input_type {
			InputType::Password => range.map(|_| "*").join(""),
			_ => self.msg[range].to_owned(),
		}
	}

	fn draw_char_count<B: Backend>(&self, f: &mut Frame<B>, r: Rect) {
		let count = self.msg.len();
		if count > 0 {
			let w = Paragraph::new(format!("[{} chars]", count))
				.alignment(Alignment::Right);

			let mut rect = {
				let mut rect = r;
				rect.y += rect.height.saturating_sub(1);
				rect
			};

			rect.x += 1;
			rect.width = rect.width.saturating_sub(2);
			rect.height = rect
				.height
				.saturating_sub(rect.height.saturating_sub(1));

			f.render_widget(w, rect);
		}
	}
>>>>>>> 589536c2
}

// merges last line of `txt` with first of `append` so we do not generate unneeded newlines
fn text_append<'a>(txt: Text<'a>, append: Text<'a>) -> Text<'a> {
	let mut txt = txt;
	if let Some(last_line) = txt.lines.last_mut() {
		if let Some(first_line) = append.lines.first() {
			last_line.0.extend(first_line.0.clone());
		}

		if append.lines.len() > 1 {
			for line in 1..append.lines.len() {
				let spans = append.lines[line].clone();
				txt.lines.push(spans);
			}
		}
	} else {
		txt = append;
	}
	txt
}

impl DrawableComponent for TextInputComponent {
<<<<<<< HEAD
    fn draw<B: Backend>(
        &self,
        f: &mut Frame<B>,
        rect: Rect,
    ) -> Result<()> {
        if self.visible {
            let txt = if self.msg.is_empty() {
                Text::styled(
                    self.default_msg.as_str(),
                    self.theme.text(false, false),
                )
            } else {
                self.get_draw_text()
            };

            let area = if self.should_use_rect {
                rect
            } else {
                match self.input_type {
                    InputType::Multiline => {
                        let area =
                            ui::centered_rect(60, 20, f.size());
                        ui::rect_inside(
                            Size::new(10, 3),
                            f.size().into(),
                            area,
                        )
                    }
                    _ => ui::centered_rect_absolute(32, 3, f.size()),
                }
            };

            f.render_widget(Clear, area);
            f.render_widget(
                popup_paragraph(
                    self.title.as_str(),
                    txt,
                    &self.theme,
                    true,
                ),
                area,
            );

            if self.show_char_count {
                self.draw_char_count(f, area);
            }

            self.current_area.set(area);
        }

        Ok(())
    }
=======
	fn draw<B: Backend>(
		&self,
		f: &mut Frame<B>,
		rect: Rect,
	) -> Result<()> {
		if self.visible {
			let txt = if self.msg.is_empty() {
				Text::styled(
					self.default_msg.as_str(),
					self.theme.text(false, false),
				)
			} else {
				self.get_draw_text()
			};

			let area = if self.embed {
				rect
			} else {
				match self.input_type {
					InputType::Multiline => {
						let area =
							ui::centered_rect(60, 20, f.size());
						ui::rect_inside(
							Size::new(10, 3),
							f.size().into(),
							area,
						)
					}
					_ => ui::centered_rect_absolute(32, 3, f.size()),
				}
			};

			f.render_widget(Clear, area);
			f.render_widget(
				popup_paragraph(
					self.title.as_str(),
					txt,
					&self.theme,
					true,
					!self.embed,
				),
				area,
			);

			if self.show_char_count {
				self.draw_char_count(f, area);
			}

			self.current_area.set(area);
		}

		Ok(())
	}
>>>>>>> 589536c2
}

impl Component for TextInputComponent {
	fn commands(
		&self,
		out: &mut Vec<CommandInfo>,
		_force_all: bool,
	) -> CommandBlocking {
		out.push(
			CommandInfo::new(
				strings::commands::close_popup(&self.key_config),
				true,
				self.visible,
			)
			.order(1),
		);
		visibility_blocking(self)
	}

	fn event(&mut self, ev: &Event) -> Result<EventState> {
		if self.visible {
			if let Event::Key(e) = ev {
				if key_match(e, self.key_config.keys.exit_popup) {
					self.hide();
					return Ok(EventState::Consumed);
				}

				let is_ctrl =
					e.modifiers.contains(KeyModifiers::CONTROL);

				match e.code {
					KeyCode::Char(c) if !is_ctrl => {
						self.msg.insert(self.cursor_position, c);
						self.incr_cursor();
						return Ok(EventState::Consumed);
					}
					KeyCode::Delete => {
						if self.cursor_position < self.msg.len() {
							self.msg.remove(self.cursor_position);
						}
						return Ok(EventState::Consumed);
					}
					KeyCode::Backspace => {
						self.backspace();
						return Ok(EventState::Consumed);
					}
					KeyCode::Left => {
						self.decr_cursor();
						return Ok(EventState::Consumed);
					}
					KeyCode::Right => {
						self.incr_cursor();
						return Ok(EventState::Consumed);
					}
					KeyCode::Home => {
						self.cursor_position = 0;
						return Ok(EventState::Consumed);
					}
					KeyCode::End => {
						self.cursor_position = self.msg.len();
						return Ok(EventState::Consumed);
					}
					_ => (),
				};
			}
		}
		Ok(EventState::NotConsumed)
	}

	fn is_visible(&self) -> bool {
		self.visible
	}

	fn hide(&mut self) {
		self.visible = false;
	}

	fn show(&mut self) -> Result<()> {
		self.visible = true;

		Ok(())
	}
}

#[cfg(test)]
mod tests {
	use super::*;
	use tui::{style::Style, text::Span};

	#[test]
	fn test_smoke() {
		let mut comp = TextInputComponent::new(
			SharedTheme::default(),
			SharedKeyConfig::default(),
			"",
			"",
			false,
		);

		comp.set_text(String::from("a\nb"));

		assert_eq!(comp.cursor_position, 0);

		comp.incr_cursor();
		assert_eq!(comp.cursor_position, 1);

		comp.decr_cursor();
		assert_eq!(comp.cursor_position, 0);
	}

	#[test]
	fn text_cursor_initial_position() {
		let mut comp = TextInputComponent::new(
			SharedTheme::default(),
			SharedKeyConfig::default(),
			"",
			"",
			false,
		);
		let theme = SharedTheme::default();
		let underlined = theme
			.text(true, false)
			.add_modifier(Modifier::UNDERLINED);

		comp.set_text(String::from("a"));

		let txt = comp.get_draw_text();

		assert_eq!(txt.lines[0].0.len(), 1);
		assert_eq!(get_text(&txt.lines[0].0[0]), Some("a"));
		assert_eq!(get_style(&txt.lines[0].0[0]), Some(&underlined));
	}

	#[test]
	fn test_cursor_second_position() {
		let mut comp = TextInputComponent::new(
			SharedTheme::default(),
			SharedKeyConfig::default(),
			"",
			"",
			false,
		);
		let theme = SharedTheme::default();
		let underlined_whitespace = theme
			.text(false, false)
			.add_modifier(Modifier::UNDERLINED);

		let not_underlined = Style::default();

		comp.set_text(String::from("a"));
		comp.incr_cursor();

		let txt = comp.get_draw_text();

		assert_eq!(txt.lines[0].0.len(), 2);
		assert_eq!(get_text(&txt.lines[0].0[0]), Some("a"));
		assert_eq!(
			get_style(&txt.lines[0].0[0]),
			Some(&not_underlined)
		);
		assert_eq!(
			get_text(&txt.lines[0].0[1]),
			Some(symbol::WHITESPACE)
		);
		assert_eq!(
			get_style(&txt.lines[0].0[1]),
			Some(&underlined_whitespace)
		);
	}

	#[test]
	fn test_visualize_newline() {
		let mut comp = TextInputComponent::new(
			SharedTheme::default(),
			SharedKeyConfig::default(),
			"",
			"",
			false,
		);

		let theme = SharedTheme::default();
		let underlined = theme
			.text(false, false)
			.add_modifier(Modifier::UNDERLINED);

		comp.set_text(String::from("a\nb"));
		comp.incr_cursor();

		let txt = comp.get_draw_text();

		assert_eq!(txt.lines.len(), 2);
		assert_eq!(txt.lines[0].0.len(), 2);
		assert_eq!(txt.lines[1].0.len(), 2);
		assert_eq!(get_text(&txt.lines[0].0[0]), Some("a"));
		assert_eq!(get_text(&txt.lines[0].0[1]), Some("\u{21b5}"));
		assert_eq!(get_style(&txt.lines[0].0[1]), Some(&underlined));
		assert_eq!(get_text(&txt.lines[1].0[0]), Some(""));
		assert_eq!(get_text(&txt.lines[1].0[1]), Some("b"));
	}

	#[test]
	fn test_invisible_newline() {
		let mut comp = TextInputComponent::new(
			SharedTheme::default(),
			SharedKeyConfig::default(),
			"",
			"",
			false,
		);

		let theme = SharedTheme::default();
		let underlined = theme
			.text(true, false)
			.add_modifier(Modifier::UNDERLINED);

		comp.set_text(String::from("a\nb"));

		let txt = comp.get_draw_text();

		assert_eq!(txt.lines.len(), 2);
		assert_eq!(txt.lines[0].0.len(), 2);
		assert_eq!(txt.lines[1].0.len(), 1);
		assert_eq!(get_text(&txt.lines[0].0[0]), Some("a"));
		assert_eq!(get_text(&txt.lines[0].0[1]), Some(""));
		assert_eq!(get_style(&txt.lines[0].0[0]), Some(&underlined));
		assert_eq!(get_text(&txt.lines[1].0[0]), Some("b"));
	}

	fn get_text<'a>(t: &'a Span) -> Option<&'a str> {
		Some(&t.content)
	}

	fn get_style<'a>(t: &'a Span) -> Option<&'a Style> {
		Some(&t.style)
	}
}<|MERGE_RESOLUTION|>--- conflicted
+++ resolved
@@ -32,225 +32,6 @@
 
 /// primarily a subcomponet for user input of text (used in `CommitComponent`)
 pub struct TextInputComponent {
-<<<<<<< HEAD
-    title: String,
-    default_msg: String,
-    msg: String,
-    visible: bool,
-    show_char_count: bool,
-    theme: SharedTheme,
-    key_config: SharedKeyConfig,
-    cursor_position: usize,
-    input_type: InputType,
-    should_use_rect: bool,
-    current_area: Cell<Rect>,
-}
-
-impl TextInputComponent {
-    ///
-    pub fn new(
-        theme: SharedTheme,
-        key_config: SharedKeyConfig,
-        title: &str,
-        default_msg: &str,
-        show_char_count: bool,
-    ) -> Self {
-        Self {
-            msg: String::new(),
-            visible: false,
-            theme,
-            key_config,
-            show_char_count,
-            title: title.to_string(),
-            default_msg: default_msg.to_string(),
-            cursor_position: 0,
-            input_type: InputType::Multiline,
-            should_use_rect: false,
-            current_area: Cell::new(Rect::default()),
-        }
-    }
-
-    pub const fn with_input_type(
-        mut self,
-        input_type: InputType,
-    ) -> Self {
-        self.input_type = input_type;
-        self
-    }
-
-    /// Clear the `msg`.
-    pub fn clear(&mut self) {
-        self.msg.clear();
-        self.cursor_position = 0;
-    }
-
-    /// Get the `msg`.
-    pub const fn get_text(&self) -> &String {
-        &self.msg
-    }
-
-    /// screen area (last time we got drawn)
-    pub fn get_area(&self) -> Rect {
-        self.current_area.get()
-    }
-
-    /// Move the cursor right one char.
-    fn incr_cursor(&mut self) {
-        if let Some(pos) = self.next_char_position() {
-            self.cursor_position = pos;
-        }
-    }
-
-    /// Move the cursor left one char.
-    fn decr_cursor(&mut self) {
-        let mut index = self.cursor_position.saturating_sub(1);
-        while index > 0 && !self.msg.is_char_boundary(index) {
-            index -= 1;
-        }
-        self.cursor_position = index;
-    }
-
-    /// Get the position of the next char, or, if the cursor points
-    /// to the last char, the `msg.len()`.
-    /// Returns None when the cursor is already at `msg.len()`.
-    fn next_char_position(&self) -> Option<usize> {
-        if self.cursor_position >= self.msg.len() {
-            return None;
-        }
-        let mut index = self.cursor_position.saturating_add(1);
-        while index < self.msg.len()
-            && !self.msg.is_char_boundary(index)
-        {
-            index += 1;
-        }
-        Some(index)
-    }
-
-    fn backspace(&mut self) {
-        if self.cursor_position > 0 {
-            self.decr_cursor();
-            self.msg.remove(self.cursor_position);
-        }
-    }
-
-    /// Set the `msg`.
-    pub fn set_text(&mut self, msg: String) {
-        self.msg = msg;
-        self.cursor_position = 0;
-    }
-
-    /// Set the `title`.
-    pub fn set_title(&mut self, t: String) {
-        self.title = t;
-    }
-
-    fn get_draw_text(&self) -> Text {
-        let style = self.theme.text(true, false);
-
-        let mut txt = Text::default();
-        // The portion of the text before the cursor is added
-        // if the cursor is not at the first character.
-        if self.cursor_position > 0 {
-            let text_before_cursor =
-                self.get_msg(0..self.cursor_position);
-            let ends_in_nl = text_before_cursor.ends_with('\n');
-            txt = text_append(
-                txt,
-                Text::styled(text_before_cursor, style),
-            );
-            if ends_in_nl {
-                txt.lines.push(Spans::default());
-                // txt = text_append(txt, Text::styled("\n\r", style));
-            }
-        }
-
-        let cursor_str = self
-            .next_char_position()
-            // if the cursor is at the end of the msg
-            // a whitespace is used to underline
-            .map_or(" ".to_owned(), |pos| {
-                self.get_msg(self.cursor_position..pos)
-            });
-
-        let cursor_highlighting = {
-            let mut h = HashMap::with_capacity(2);
-            h.insert("\n", "\u{21b5}\n\r");
-            h.insert(" ", "\u{00B7}");
-            h
-        };
-
-        if let Some(substitute) =
-            cursor_highlighting.get(cursor_str.as_str())
-        {
-            txt = text_append(
-                txt,
-                Text::styled(
-                    substitute.to_owned(),
-                    self.theme
-                        .text(false, false)
-                        .add_modifier(Modifier::UNDERLINED),
-                ),
-            );
-        } else {
-            txt = text_append(
-                txt,
-                Text::styled(
-                    cursor_str,
-                    style.add_modifier(Modifier::UNDERLINED),
-                ),
-            );
-        }
-
-        // The final portion of the text is added if there are
-        // still remaining characters.
-        if let Some(pos) = self.next_char_position() {
-            if pos < self.msg.len() {
-                txt = text_append(
-                    txt,
-                    Text::styled(
-                        self.get_msg(pos..self.msg.len()),
-                        style,
-                    ),
-                );
-            }
-        }
-
-        txt
-    }
-
-    fn get_msg(&self, range: Range<usize>) -> String {
-        match self.input_type {
-            InputType::Password => range.map(|_| "*").join(""),
-            _ => self.msg[range].to_owned(),
-        }
-    }
-
-    fn draw_char_count<B: Backend>(&self, f: &mut Frame<B>, r: Rect) {
-        let count = self.msg.len();
-        if count > 0 {
-            let w = Paragraph::new(format!("[{} chars]", count))
-                .alignment(Alignment::Right);
-
-            let mut rect = {
-                let mut rect = r;
-                rect.y += rect.height.saturating_sub(1);
-                rect
-            };
-
-            rect.x += 1;
-            rect.width = rect.width.saturating_sub(2);
-            rect.height = rect
-                .height
-                .saturating_sub(rect.height.saturating_sub(1));
-
-            f.render_widget(w, rect);
-        }
-    }
-
-    pub fn set_should_use_rect(&mut self, b: bool) {
-        self.should_use_rect = b;
-    }
-=======
 	title: String,
 	default_msg: String,
 	msg: String,
@@ -473,7 +254,6 @@
 			f.render_widget(w, rect);
 		}
 	}
->>>>>>> 589536c2
 }
 
 // merges last line of `txt` with first of `append` so we do not generate unneeded newlines
@@ -497,60 +277,6 @@
 }
 
 impl DrawableComponent for TextInputComponent {
-<<<<<<< HEAD
-    fn draw<B: Backend>(
-        &self,
-        f: &mut Frame<B>,
-        rect: Rect,
-    ) -> Result<()> {
-        if self.visible {
-            let txt = if self.msg.is_empty() {
-                Text::styled(
-                    self.default_msg.as_str(),
-                    self.theme.text(false, false),
-                )
-            } else {
-                self.get_draw_text()
-            };
-
-            let area = if self.should_use_rect {
-                rect
-            } else {
-                match self.input_type {
-                    InputType::Multiline => {
-                        let area =
-                            ui::centered_rect(60, 20, f.size());
-                        ui::rect_inside(
-                            Size::new(10, 3),
-                            f.size().into(),
-                            area,
-                        )
-                    }
-                    _ => ui::centered_rect_absolute(32, 3, f.size()),
-                }
-            };
-
-            f.render_widget(Clear, area);
-            f.render_widget(
-                popup_paragraph(
-                    self.title.as_str(),
-                    txt,
-                    &self.theme,
-                    true,
-                ),
-                area,
-            );
-
-            if self.show_char_count {
-                self.draw_char_count(f, area);
-            }
-
-            self.current_area.set(area);
-        }
-
-        Ok(())
-    }
-=======
 	fn draw<B: Backend>(
 		&self,
 		f: &mut Frame<B>,
@@ -604,7 +330,6 @@
 
 		Ok(())
 	}
->>>>>>> 589536c2
 }
 
 impl Component for TextInputComponent {
