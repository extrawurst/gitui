//TODO: remove once fixed https://github.com/rust-lang/rust-clippy/issues/6818
#![allow(clippy::use_self)]

use anyhow::Result;
use crossterm::event::{KeyCode, KeyEvent, KeyModifiers};
use ron::{
    self,
    ser::{to_string_pretty, PrettyConfig},
};
use serde::{Deserialize, Serialize};
use std::{
    fs::{self, File},
    io::{Read, Write},
    path::PathBuf,
    rc::Rc,
};

use crate::args::get_app_config_path;

pub type SharedKeyConfig = Rc<KeyConfig>;

#[derive(Serialize, Deserialize, Debug)]
pub struct KeyConfig {
    pub tab_status: KeyEvent,
    pub tab_log: KeyEvent,
    pub tab_stashing: KeyEvent,
    pub tab_stashes: KeyEvent,
    pub tab_toggle: KeyEvent,
    pub tab_toggle_reverse: KeyEvent,
    pub toggle_workarea: KeyEvent,
    pub focus_right: KeyEvent,
    pub focus_left: KeyEvent,
    pub focus_above: KeyEvent,
    pub focus_below: KeyEvent,
    pub exit: KeyEvent,
    pub exit_popup: KeyEvent,
    pub open_commit: KeyEvent,
    pub open_commit_editor: KeyEvent,
    pub open_help: KeyEvent,
    pub move_left: KeyEvent,
    pub move_right: KeyEvent,
    pub tree_collapse_recursive: KeyEvent,
    pub tree_expand_recursive: KeyEvent,
    pub home: KeyEvent,
    pub end: KeyEvent,
    pub move_up: KeyEvent,
    pub move_down: KeyEvent,
    pub page_down: KeyEvent,
    pub page_up: KeyEvent,
    pub shift_up: KeyEvent,
    pub shift_down: KeyEvent,
    pub enter: KeyEvent,
    pub blame: KeyEvent,
    pub edit_file: KeyEvent,
    pub status_stage_all: KeyEvent,
    pub status_reset_item: KeyEvent,
    pub status_ignore_file: KeyEvent,
    pub diff_stage_lines: KeyEvent,
    pub diff_reset_lines: KeyEvent,
    pub stashing_save: KeyEvent,
    pub stashing_toggle_untracked: KeyEvent,
    pub stashing_toggle_index: KeyEvent,
    pub stash_apply: KeyEvent,
    pub stash_open: KeyEvent,
    pub stash_drop: KeyEvent,
    pub cmd_bar_toggle: KeyEvent,
    pub log_tag_commit: KeyEvent,
    pub commit_amend: KeyEvent,
    pub copy: KeyEvent,
    pub create_branch: KeyEvent,
    pub rename_branch: KeyEvent,
    pub select_branch: KeyEvent,
    pub delete_branch: KeyEvent,
    pub merge_branch: KeyEvent,
    pub push: KeyEvent,
    pub open_file_tree: KeyEvent,
    pub force_push: KeyEvent,
    pub pull: KeyEvent,
<<<<<<< HEAD

    pub enter_symbol: String,
    pub left_symbol: String,
    pub right_symbol: String,
    pub up_symbol: String,
    pub down_symbol: String,
    pub backspace_symbol: String,
    pub home_symbol: String,
    pub end_symbol: String,
    pub page_up_symbol: String,
    pub page_down_symbol: String,
    pub tab_symbol: String,
    pub back_tab_symbol: String,
    pub delete_symbol: String,
    pub insert_symbol: String,
    pub esc_symbol: String,
    pub control_symbol: String,
    pub shift_symbol: String,
    pub alt_symbol: String,
=======
    pub abort_merge: KeyEvent,
>>>>>>> a31f1851
}

#[rustfmt::skip]
impl Default for KeyConfig {
    fn default() -> Self {
        Self {
            tab_status: KeyEvent { code: KeyCode::Char('1'), modifiers: KeyModifiers::empty()},
			tab_log: KeyEvent { code: KeyCode::Char('2'), modifiers: KeyModifiers::empty()},
			tab_stashing: KeyEvent { code: KeyCode::Char('3'), modifiers: KeyModifiers::empty()},
			tab_stashes: KeyEvent { code: KeyCode::Char('4'), modifiers: KeyModifiers::empty()},
			tab_toggle: KeyEvent { code: KeyCode::Tab, modifiers: KeyModifiers::empty()},
			tab_toggle_reverse: KeyEvent { code: KeyCode::BackTab, modifiers: KeyModifiers::SHIFT},
            toggle_workarea: KeyEvent { code: KeyCode::Char('w'), modifiers: KeyModifiers::empty()},
			focus_right: KeyEvent { code: KeyCode::Right, modifiers: KeyModifiers::empty()},
			focus_left: KeyEvent { code: KeyCode::Left, modifiers: KeyModifiers::empty()},
			focus_above: KeyEvent { code: KeyCode::Up, modifiers: KeyModifiers::empty()},
			focus_below: KeyEvent { code: KeyCode::Down, modifiers: KeyModifiers::empty()},
			exit: KeyEvent { code: KeyCode::Char('c'), modifiers: KeyModifiers::CONTROL},
			exit_popup: KeyEvent { code: KeyCode::Esc, modifiers: KeyModifiers::empty()},
			open_commit: KeyEvent { code: KeyCode::Char('c'), modifiers: KeyModifiers::empty()},
			open_commit_editor: KeyEvent { code: KeyCode::Char('e'), modifiers:KeyModifiers::CONTROL},
			open_help: KeyEvent { code: KeyCode::Char('h'), modifiers: KeyModifiers::empty()},
			move_left: KeyEvent { code: KeyCode::Left, modifiers: KeyModifiers::empty()},
			move_right: KeyEvent { code: KeyCode::Right, modifiers: KeyModifiers::empty()},
            tree_collapse_recursive: KeyEvent { code: KeyCode::Left, modifiers: KeyModifiers::SHIFT},
            tree_expand_recursive: KeyEvent { code: KeyCode::Right, modifiers: KeyModifiers::SHIFT},
			home: KeyEvent { code: KeyCode::Home, modifiers: KeyModifiers::empty()},
			end: KeyEvent { code: KeyCode::End, modifiers: KeyModifiers::empty()},
			move_up: KeyEvent { code: KeyCode::Up, modifiers: KeyModifiers::empty()},
			move_down: KeyEvent { code: KeyCode::Down, modifiers: KeyModifiers::empty()},
			page_down: KeyEvent { code: KeyCode::PageDown, modifiers: KeyModifiers::empty()},
			page_up: KeyEvent { code: KeyCode::PageUp, modifiers: KeyModifiers::empty()},
			shift_up: KeyEvent { code: KeyCode::Up, modifiers: KeyModifiers::SHIFT},
			shift_down: KeyEvent { code: KeyCode::Down, modifiers: KeyModifiers::SHIFT},
			enter: KeyEvent { code: KeyCode::Enter, modifiers: KeyModifiers::empty()},
			blame: KeyEvent { code: KeyCode::Char('B'), modifiers: KeyModifiers::SHIFT},
			edit_file: KeyEvent { code: KeyCode::Char('e'), modifiers: KeyModifiers::empty()},
			status_stage_all: KeyEvent { code: KeyCode::Char('a'), modifiers: KeyModifiers::empty()},
			status_reset_item: KeyEvent { code: KeyCode::Char('D'), modifiers: KeyModifiers::SHIFT},
            diff_reset_lines: KeyEvent { code: KeyCode::Char('d'), modifiers: KeyModifiers::empty()},
			status_ignore_file: KeyEvent { code: KeyCode::Char('i'), modifiers: KeyModifiers::empty()},
            diff_stage_lines: KeyEvent { code: KeyCode::Char('s'), modifiers: KeyModifiers::empty()},
			stashing_save: KeyEvent { code: KeyCode::Char('s'), modifiers: KeyModifiers::empty()},
			stashing_toggle_untracked: KeyEvent { code: KeyCode::Char('u'), modifiers: KeyModifiers::empty()},
			stashing_toggle_index: KeyEvent { code: KeyCode::Char('i'), modifiers: KeyModifiers::empty()},
			stash_apply: KeyEvent { code: KeyCode::Char('a'), modifiers: KeyModifiers::empty()},
			stash_open: KeyEvent { code: KeyCode::Right, modifiers: KeyModifiers::empty()},
			stash_drop: KeyEvent { code: KeyCode::Char('D'), modifiers: KeyModifiers::SHIFT},
			cmd_bar_toggle: KeyEvent { code: KeyCode::Char('.'), modifiers: KeyModifiers::empty()},
			log_tag_commit: KeyEvent { code: KeyCode::Char('t'), modifiers: KeyModifiers::empty()},
			commit_amend: KeyEvent { code: KeyCode::Char('a'), modifiers: KeyModifiers::CONTROL},
            copy: KeyEvent { code: KeyCode::Char('y'), modifiers: KeyModifiers::empty()},
            create_branch: KeyEvent { code: KeyCode::Char('c'), modifiers: KeyModifiers::empty()},
            rename_branch: KeyEvent { code: KeyCode::Char('r'), modifiers: KeyModifiers::empty()},
            select_branch: KeyEvent { code: KeyCode::Char('b'), modifiers: KeyModifiers::empty()},
            delete_branch: KeyEvent { code: KeyCode::Char('D'), modifiers: KeyModifiers::SHIFT},
            merge_branch: KeyEvent { code: KeyCode::Char('m'), modifiers: KeyModifiers::empty()},
            push: KeyEvent { code: KeyCode::Char('p'), modifiers: KeyModifiers::empty()},
            force_push: KeyEvent { code: KeyCode::Char('P'), modifiers: KeyModifiers::SHIFT},
            pull: KeyEvent { code: KeyCode::Char('f'), modifiers: KeyModifiers::empty()},
<<<<<<< HEAD

            enter_symbol: "\u{23ce}".into(),     //⏎
            left_symbol: "\u{2190}".into(),      //←
            right_symbol: "\u{2192}".into(),     //→
            up_symbol: "\u{2191}".into(),        //↑
            down_symbol: "\u{2193}".into(),      //↓
            backspace_symbol: "\u{232b}".into(), //⌫
            home_symbol: "\u{2912}".into(),      //⤒
            end_symbol: "\u{2913}".into(),       //⤓
            page_up_symbol: "\u{21de}".into(),   //⇞
            page_down_symbol: "\u{21df}".into(), //⇟
            tab_symbol: "\u{21e5}".into(),       //⇥
            back_tab_symbol: "\u{21e4}".into(),  //⇤
            delete_symbol: "\u{2326}".into(),    //⌦
            insert_symbol: "\u{2380}".into(),    //⎀
            esc_symbol: "\u{238b}".into(),       //⎋
            control_symbol: "^".into(),
            shift_symbol: "\u{21e7}".into(),     //⇧
            alt_symbol: "\u{2325}".into(),       //⌥
=======
            abort_merge: KeyEvent { code: KeyCode::Char('M'), modifiers: KeyModifiers::SHIFT},
            open_file_tree: KeyEvent { code: KeyCode::Char('F'), modifiers: KeyModifiers::SHIFT},
>>>>>>> a31f1851
        }
    }
}

impl KeyConfig {
    fn save(&self, file: PathBuf) -> Result<()> {
        let mut file = File::create(file)?;
        let data = to_string_pretty(self, PrettyConfig::default())?;
        file.write_all(data.as_bytes())?;
        Ok(())
    }

    pub fn get_config_file() -> Result<PathBuf> {
        let app_home = get_app_config_path()?;
        Ok(app_home.join("key_config.ron"))
    }

    fn read_file(config_file: PathBuf) -> Result<Self> {
        let mut f = File::open(config_file)?;
        let mut buffer = Vec::new();
        f.read_to_end(&mut buffer)?;
        Ok(ron::de::from_bytes(&buffer)?)
    }

    pub fn init(file: PathBuf) -> Result<Self> {
        if file.exists() {
            match Self::read_file(file.clone()) {
                Err(e) => {
                    let config_path = file.clone();
                    let config_path_old =
                        format!("{}.old", file.to_string_lossy());
                    fs::rename(
                        config_path.clone(),
                        config_path_old.clone(),
                    )?;

                    Self::default().save(file)?;

                    Err(anyhow::anyhow!("{}\n Old file was renamed to {:?}.\n Defaults loaded and saved as {:?}",
                        e,config_path_old,config_path.to_string_lossy()))
                }
                Ok(res) => Ok(res),
            }
        } else {
            Self::default().save(file)?;
            Ok(Self::default())
        }
    }

    fn get_key_symbol(&self, k: KeyCode) -> &str {
        match k {
            KeyCode::Enter => &self.enter_symbol,
            KeyCode::Left => &self.left_symbol,
            KeyCode::Right => &self.right_symbol,
            KeyCode::Up => &self.up_symbol,
            KeyCode::Down => &self.down_symbol,
            KeyCode::Backspace => &self.backspace_symbol,
            KeyCode::Home => &self.home_symbol,
            KeyCode::End => &self.end_symbol,
            KeyCode::PageUp => &self.page_up_symbol,
            KeyCode::PageDown => &self.page_down_symbol,
            KeyCode::Tab => &self.tab_symbol,
            KeyCode::BackTab => &self.back_tab_symbol,
            KeyCode::Delete => &self.delete_symbol,
            KeyCode::Insert => &self.insert_symbol,
            KeyCode::Esc => &self.esc_symbol,
            _ => "?",
        }
    }

    pub fn get_hint(&self, ev: KeyEvent) -> String {
        match ev.code {
            KeyCode::Down
            | KeyCode::Up
            | KeyCode::Right
            | KeyCode::Left
            | KeyCode::Enter
            | KeyCode::Backspace
            | KeyCode::Home
            | KeyCode::End
            | KeyCode::PageUp
            | KeyCode::PageDown
            | KeyCode::Tab
            | KeyCode::BackTab
            | KeyCode::Delete
            | KeyCode::Insert
            | KeyCode::Esc => {
                format!(
                    "{}{}",
                    self.get_modifier_hint(ev.modifiers),
                    self.get_key_symbol(ev.code)
                )
            }
            KeyCode::Char(c) => {
                format!(
                    "{}{}",
                    self.get_modifier_hint(ev.modifiers),
                    c
                )
            }
            KeyCode::F(u) => {
                format!(
                    "{}F{}",
                    self.get_modifier_hint(ev.modifiers),
                    u
                )
            }
            KeyCode::Null => {
                self.get_modifier_hint(ev.modifiers).into()
            }
        }
    }

    fn get_modifier_hint(&self, modifier: KeyModifiers) -> &str {
        match modifier {
            KeyModifiers::CONTROL => &self.control_symbol,
            KeyModifiers::SHIFT => &self.shift_symbol,
            KeyModifiers::ALT => &self.alt_symbol,
            _ => "",
        }
    }
}

#[cfg(test)]
mod tests {
    use super::KeyConfig;
    use crossterm::event::{KeyCode, KeyEvent, KeyModifiers};

    #[test]
    fn test_get_hint() {
        let config = KeyConfig::default();
        let h = config.get_hint(KeyEvent {
            code: KeyCode::Char('c'),
            modifiers: KeyModifiers::CONTROL,
        });
        assert_eq!(h, "^c");
    }

    #[test]
    fn test_load_vim_style_example() {
        assert_eq!(
            KeyConfig::read_file("vim_style_key_config.ron".into())
                .is_ok(),
            true
        );
    }

    #[test]
    fn test_load_alternate_symbol_example() {
        assert_eq!(
            KeyConfig::read_file(
                "assets/alternate_key_symbols.ron".into()
            )
            .is_ok(),
            true
        )
    }
}<|MERGE_RESOLUTION|>--- conflicted
+++ resolved
@@ -76,7 +76,7 @@
     pub open_file_tree: KeyEvent,
     pub force_push: KeyEvent,
     pub pull: KeyEvent,
-<<<<<<< HEAD
+    pub abort_merge: KeyEvent,
 
     pub enter_symbol: String,
     pub left_symbol: String,
@@ -96,9 +96,6 @@
     pub control_symbol: String,
     pub shift_symbol: String,
     pub alt_symbol: String,
-=======
-    pub abort_merge: KeyEvent,
->>>>>>> a31f1851
 }
 
 #[rustfmt::skip]
@@ -159,7 +156,8 @@
             push: KeyEvent { code: KeyCode::Char('p'), modifiers: KeyModifiers::empty()},
             force_push: KeyEvent { code: KeyCode::Char('P'), modifiers: KeyModifiers::SHIFT},
             pull: KeyEvent { code: KeyCode::Char('f'), modifiers: KeyModifiers::empty()},
-<<<<<<< HEAD
+            abort_merge: KeyEvent { code: KeyCode::Char('M'), modifiers: KeyModifiers::SHIFT},
+            open_file_tree: KeyEvent { code: KeyCode::Char('F'), modifiers: KeyModifiers::SHIFT},
 
             enter_symbol: "\u{23ce}".into(),     //⏎
             left_symbol: "\u{2190}".into(),      //←
@@ -179,10 +177,6 @@
             control_symbol: "^".into(),
             shift_symbol: "\u{21e7}".into(),     //⇧
             alt_symbol: "\u{2325}".into(),       //⌥
-=======
-            abort_merge: KeyEvent { code: KeyCode::Char('M'), modifiers: KeyModifiers::SHIFT},
-            open_file_tree: KeyEvent { code: KeyCode::Char('F'), modifiers: KeyModifiers::SHIFT},
->>>>>>> a31f1851
         }
     }
 }
