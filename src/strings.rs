use crate::keys::SharedKeyConfig;

pub mod order {
    pub static NAV: i8 = 2;
    pub static RARE_ACTION: i8 = 1;
}

pub static PUSH_POPUP_MSG: &str = "Push";
pub static FORCE_PUSH_POPUP_MSG: &str = "Force Push";
pub static PULL_POPUP_MSG: &str = "Pull";
pub static PUSH_POPUP_PROGRESS_NONE: &str = "preparing...";
pub static PUSH_POPUP_STATES_ADDING: &str = "adding objects (1/3)";
pub static PUSH_POPUP_STATES_DELTAS: &str = "deltas (2/3)";
pub static PUSH_POPUP_STATES_PUSHING: &str = "pushing (3/3)";
pub static PUSH_POPUP_STATES_TRANSFER: &str = "transfer";
pub static PUSH_POPUP_STATES_DONE: &str = "done";

pub static PUSH_TAGS_POPUP_MSG: &str = "Push Tags";
pub static PUSH_TAGS_STATES_FETCHING: &str = "fetching";
pub static PUSH_TAGS_STATES_PUSHING: &str = "pushing";
pub static PUSH_TAGS_STATES_DONE: &str = "done";

pub fn title_branches() -> String {
    "Branches".to_string()
}
pub fn title_status(_key_config: &SharedKeyConfig) -> String {
    "Unstaged Changes".to_string()
}
pub fn title_diff(_key_config: &SharedKeyConfig) -> String {
    "Diff: ".to_string()
}
pub fn title_index(_key_config: &SharedKeyConfig) -> String {
    "Staged Changes".to_string()
}
pub fn tab_status(key_config: &SharedKeyConfig) -> String {
    format!("Status [{}]", key_config.get_hint(key_config.tab_status))
}
pub fn tab_log(key_config: &SharedKeyConfig) -> String {
    format!("Log [{}]", key_config.get_hint(key_config.tab_log))
}
pub fn tab_stashing(key_config: &SharedKeyConfig) -> String {
    format!(
        "Stashing [{}]",
        key_config.get_hint(key_config.tab_stashing)
    )
}
pub fn tab_stashes(key_config: &SharedKeyConfig) -> String {
    format!(
        "Stashes [{}]",
        key_config.get_hint(key_config.tab_stashes)
    )
}
pub fn tab_divider(_key_config: &SharedKeyConfig) -> String {
    " | ".to_string()
}
pub fn cmd_splitter(_key_config: &SharedKeyConfig) -> String {
    " ".to_string()
}
pub fn msg_opening_editor(_key_config: &SharedKeyConfig) -> String {
    "opening editor...".to_string()
}
pub fn msg_title_error(_key_config: &SharedKeyConfig) -> String {
    "Error".to_string()
}
pub fn commit_title() -> String {
    "Commit".to_string()
}
pub fn commit_title_merge() -> String {
    "Commit (Merge)".to_string()
}
pub fn commit_title_amend(_key_config: &SharedKeyConfig) -> String {
    "Commit (Amend)".to_string()
}
pub fn commit_msg(_key_config: &SharedKeyConfig) -> String {
    "type commit message..".to_string()
}
<<<<<<< HEAD
pub fn commit_editor_msg() -> String {
=======
pub fn commit_first_line_warning(count: usize) -> String {
    format!("[subject length: {}]", count)
}
pub fn commit_editor_msg(_key_config: &SharedKeyConfig) -> String {
>>>>>>> 1034dc1a
    r##"
# Edit your commit message
# Lines starting with '#' will be ignored"##
        .to_string()
}
pub fn stash_popup_title(_key_config: &SharedKeyConfig) -> String {
    "Stash".to_string()
}
pub fn stash_popup_msg(_key_config: &SharedKeyConfig) -> String {
    "type name (optional)".to_string()
}
pub fn confirm_title_reset() -> String {
    "Reset".to_string()
}
pub fn confirm_title_stashdrop(
    _key_config: &SharedKeyConfig,
) -> String {
    "Drop".to_string()
}
pub fn confirm_title_stashpop(
    _key_config: &SharedKeyConfig,
) -> String {
    "Pop".to_string()
}
pub fn confirm_title_merge(
    _key_config: &SharedKeyConfig,
    rebase: bool,
) -> String {
    if rebase {
        "Merge (via rebase)".to_string()
    } else {
        "Merge (via commit)".to_string()
    }
}
pub fn confirm_msg_merge(
    _key_config: &SharedKeyConfig,
    incoming: usize,
    rebase: bool,
) -> String {
    if rebase {
        format!("Rebase onto {} incoming commits?", incoming)
    } else {
        format!("Merge of {} incoming commits?", incoming)
    }
}

pub fn confirm_title_abortmerge() -> String {
    "Abort merge?".to_string()
}
pub fn confirm_msg_abortmerge() -> String {
    "This will revert all uncommitted changes. Are you sure?"
        .to_string()
}
pub fn confirm_msg_reset() -> String {
    "confirm file reset?".to_string()
}
pub fn confirm_msg_reset_lines(lines: usize) -> String {
    format!(
        "are you sure you want to discard {} selected lines?",
        lines
    )
}
pub fn confirm_msg_stashdrop(
    _key_config: &SharedKeyConfig,
) -> String {
    "confirm stash drop?".to_string()
}
pub fn confirm_msg_stashpop(_key_config: &SharedKeyConfig) -> String {
    "The stash will be applied and removed from the stash list. Confirm stash pop?"
        .to_string()
}
pub fn confirm_msg_resethunk(
    _key_config: &SharedKeyConfig,
) -> String {
    "confirm reset hunk?".to_string()
}
pub fn confirm_title_delete_branch(
    _key_config: &SharedKeyConfig,
) -> String {
    "Delete Branch".to_string()
}
pub fn confirm_msg_delete_branch(
    _key_config: &SharedKeyConfig,
    branch_ref: &str,
) -> String {
    format!("Confirm deleting branch: '{}' ?", branch_ref)
}
pub fn confirm_title_force_push(
    _key_config: &SharedKeyConfig,
) -> String {
    "Force Push".to_string()
}
pub fn confirm_msg_force_push(
    _key_config: &SharedKeyConfig,
    branch_ref: &str,
) -> String {
    format!(
        "Confirm force push to branch '{}' ?  This may rewrite history.",
        branch_ref
    )
}
pub fn log_title(_key_config: &SharedKeyConfig) -> String {
    "Commit".to_string()
}
pub fn blame_title(_key_config: &SharedKeyConfig) -> String {
    "Blame".to_string()
}
pub fn tag_commit_popup_title(
    _key_config: &SharedKeyConfig,
) -> String {
    "Tag".to_string()
}
pub fn tag_commit_popup_msg(_key_config: &SharedKeyConfig) -> String {
    "type tag".to_string()
}
pub fn reword_popup_title(_key_config: &SharedKeyConfig) -> String {
    "reword".to_string()
}
pub fn reword_popup_msg(_key_config: &SharedKeyConfig) -> String {
    "new message".to_string()
}
pub fn stashlist_title(_key_config: &SharedKeyConfig) -> String {
    "Stashes".to_string()
}
pub fn help_title(_key_config: &SharedKeyConfig) -> String {
    "Help: all commands".to_string()
}
pub fn stashing_files_title(_key_config: &SharedKeyConfig) -> String {
    "Files to Stash".to_string()
}
pub fn stashing_options_title(
    _key_config: &SharedKeyConfig,
) -> String {
    "Options".to_string()
}
pub fn loading_text(_key_config: &SharedKeyConfig) -> String {
    "Loading ...".to_string()
}
pub fn create_branch_popup_title(
    _key_config: &SharedKeyConfig,
) -> String {
    "Branch".to_string()
}
pub fn create_branch_popup_msg(
    _key_config: &SharedKeyConfig,
) -> String {
    "type branch name".to_string()
}
pub fn username_popup_title(_key_config: &SharedKeyConfig) -> String {
    "Username".to_string()
}
pub fn username_popup_msg(_key_config: &SharedKeyConfig) -> String {
    "type username".to_string()
}
pub fn password_popup_title(_key_config: &SharedKeyConfig) -> String {
    "Password".to_string()
}
pub fn password_popup_msg(_key_config: &SharedKeyConfig) -> String {
    "type password".to_string()
}

pub fn rename_branch_popup_title(
    _key_config: &SharedKeyConfig,
) -> String {
    "Rename Branch".to_string()
}
pub fn rename_branch_popup_msg(
    _key_config: &SharedKeyConfig,
) -> String {
    "new branch name".to_string()
}

pub mod commit {
    use crate::keys::SharedKeyConfig;
    pub fn details_author(_key_config: &SharedKeyConfig) -> String {
        "Author: ".to_string()
    }
    pub fn details_committer(
        _key_config: &SharedKeyConfig,
    ) -> String {
        "Committer: ".to_string()
    }
    pub fn details_sha(_key_config: &SharedKeyConfig) -> String {
        "Sha: ".to_string()
    }
    pub fn details_date(_key_config: &SharedKeyConfig) -> String {
        "Date: ".to_string()
    }
    pub fn details_tags(_key_config: &SharedKeyConfig) -> String {
        "Tags: ".to_string()
    }
    pub fn details_info_title(
        _key_config: &SharedKeyConfig,
    ) -> String {
        "Info".to_string()
    }
    pub fn details_message_title(
        _key_config: &SharedKeyConfig,
    ) -> String {
        "Message".to_string()
    }
    pub fn details_files_title(
        _key_config: &SharedKeyConfig,
    ) -> String {
        "Files:".to_string()
    }
}

pub mod commands {
    use crate::components::CommandText;
    use crate::keys::SharedKeyConfig;

    static CMD_GROUP_GENERAL: &str = "-- General --";
    static CMD_GROUP_DIFF: &str = "-- Diff --";
    static CMD_GROUP_CHANGES: &str = "-- Changes --";
    static CMD_GROUP_COMMIT: &str = "-- Commit --";
    static CMD_GROUP_STASHING: &str = "-- Stashing --";
    static CMD_GROUP_STASHES: &str = "-- Stashes --";
    static CMD_GROUP_LOG: &str = "-- Log --";

    pub fn toggle_tabs(key_config: &SharedKeyConfig) -> CommandText {
        CommandText::new(
            format!(
                "Next [{}]",
                key_config.get_hint(key_config.tab_toggle)
            ),
            "switch to next tab",
            CMD_GROUP_GENERAL,
        )
    }
    pub fn toggle_tabs_direct(
        key_config: &SharedKeyConfig,
    ) -> CommandText {
        CommandText::new(
            format!(
                "Tab [{}{}{}{}]",
                key_config.get_hint(key_config.tab_status),
                key_config.get_hint(key_config.tab_log),
                key_config.get_hint(key_config.tab_stashing),
                key_config.get_hint(key_config.tab_stashes),
            ),
            "switch top level tabs directly",
            CMD_GROUP_GENERAL,
        )
    }
    pub fn help_open(key_config: &SharedKeyConfig) -> CommandText {
        CommandText::new(
            format!(
                "Help [{}]",
                key_config.get_hint(key_config.open_help)
            ),
            "open this help screen",
            CMD_GROUP_GENERAL,
        )
    }
    pub fn navigate_commit_message(
        key_config: &SharedKeyConfig,
    ) -> CommandText {
        CommandText::new(
            format!(
                "Nav [{}{}]",
                key_config.get_hint(key_config.move_up),
                key_config.get_hint(key_config.move_down)
            ),
            "navigate commit message",
            CMD_GROUP_GENERAL,
        )
    }
    pub fn navigate_tree(
        key_config: &SharedKeyConfig,
    ) -> CommandText {
        CommandText::new(
            format!(
                "Nav [{}{}{}{}]",
                key_config.get_hint(key_config.move_up),
                key_config.get_hint(key_config.move_down),
                key_config.get_hint(key_config.move_right),
                key_config.get_hint(key_config.move_left)
            ),
            "navigate tree view, collapse, expand",
            CMD_GROUP_GENERAL,
        )
    }
    pub fn scroll(key_config: &SharedKeyConfig) -> CommandText {
        CommandText::new(
            format!(
                "Scroll [{}{}]",
                key_config.get_hint(key_config.focus_above),
                key_config.get_hint(key_config.focus_below)
            ),
            "scroll up or down in focused view",
            CMD_GROUP_GENERAL,
        )
    }
    pub fn copy(key_config: &SharedKeyConfig) -> CommandText {
        CommandText::new(
            format!(
                "Copy [{}]",
                key_config.get_hint(key_config.copy),
            ),
            "copy selected lines to clipboard",
            CMD_GROUP_DIFF,
        )
    }
    pub fn copy_hash(key_config: &SharedKeyConfig) -> CommandText {
        CommandText::new(
            format!(
                "Copy Hash [{}]",
                key_config.get_hint(key_config.copy),
            ),
            "copy selected commit hash to clipboard",
            CMD_GROUP_LOG,
        )
    }
    pub fn push_tags(key_config: &SharedKeyConfig) -> CommandText {
        CommandText::new(
            format!(
                "Push Tags [{}]",
                key_config.get_hint(key_config.push),
            ),
            "push tags to remote",
            CMD_GROUP_LOG,
        )
    }
    pub fn diff_home_end(
        key_config: &SharedKeyConfig,
    ) -> CommandText {
        CommandText::new(
            format!(
                "Jump up/down [{},{},{},{}]",
                key_config.get_hint(key_config.home),
                key_config.get_hint(key_config.end),
                key_config.get_hint(key_config.move_up),
                key_config.get_hint(key_config.move_down)
            ),
            "scroll to top or bottom of diff",
            CMD_GROUP_DIFF,
        )
    }
    pub fn diff_hunk_add(
        key_config: &SharedKeyConfig,
    ) -> CommandText {
        CommandText::new(
            format!(
                "Add hunk [{}]",
                key_config.get_hint(key_config.enter),
            ),
            "adds selected hunk to stage",
            CMD_GROUP_DIFF,
        )
    }
    pub fn diff_hunk_revert(
        key_config: &SharedKeyConfig,
    ) -> CommandText {
        CommandText::new(
            format!(
                "Reset hunk [{}]",
                key_config.get_hint(key_config.status_reset_item),
            ),
            "reverts selected hunk",
            CMD_GROUP_DIFF,
        )
    }
    pub fn diff_lines_revert(
        key_config: &SharedKeyConfig,
    ) -> CommandText {
        CommandText::new(
            format!(
                "Reset lines [{}]",
                key_config.get_hint(key_config.diff_reset_lines),
            ),
            "resets selected lines",
            CMD_GROUP_DIFF,
        )
    }
    pub fn diff_lines_stage(
        key_config: &SharedKeyConfig,
    ) -> CommandText {
        CommandText::new(
            format!(
                "Stage lines [{}]",
                key_config.get_hint(key_config.diff_stage_lines),
            ),
            "stage selected lines",
            CMD_GROUP_DIFF,
        )
    }
    pub fn diff_lines_unstage(
        key_config: &SharedKeyConfig,
    ) -> CommandText {
        CommandText::new(
            format!(
                "Unstage lines [{}]",
                key_config.get_hint(key_config.diff_stage_lines),
            ),
            "unstage selected lines",
            CMD_GROUP_DIFF,
        )
    }
    pub fn diff_hunk_remove(
        key_config: &SharedKeyConfig,
    ) -> CommandText {
        CommandText::new(
            format!(
                "Remove hunk [{}]",
                key_config.get_hint(key_config.enter),
            ),
            "removes selected hunk from stage",
            CMD_GROUP_DIFF,
        )
    }
    pub fn close_popup(key_config: &SharedKeyConfig) -> CommandText {
        CommandText::new(
            format!(
                "Close [{}]",
                key_config.get_hint(key_config.exit_popup),
            ),
            "close overlay (e.g commit, help)",
            CMD_GROUP_GENERAL,
        )
    }
    pub fn close_msg(key_config: &SharedKeyConfig) -> CommandText {
        CommandText::new(
            format!(
                "Close [{}]",
                key_config.get_hint(key_config.enter),
            ),
            "close msg popup (e.g msg)",
            CMD_GROUP_GENERAL,
        )
        .hide_help()
    }
    pub fn validate_msg(key_config: &SharedKeyConfig) -> CommandText {
        CommandText::new(
            format!(
                "Validate [{}]",
                key_config.get_hint(key_config.enter),
            ),
            "validate msg",
            CMD_GROUP_GENERAL,
        )
        .hide_help()
    }
    pub fn select_status(
        key_config: &SharedKeyConfig,
    ) -> CommandText {
        CommandText::new(
            format!(
                "To files [{},{}]",
                key_config.get_hint(key_config.tab_status),
                key_config.get_hint(key_config.tab_log),
            ),
            "focus/select file tree of staged or unstaged files",
            CMD_GROUP_GENERAL,
        )
    }
    pub fn abort_merge(key_config: &SharedKeyConfig) -> CommandText {
        CommandText::new(
            format!(
                "Abort merge [{}]",
                key_config.get_hint(key_config.abort_merge),
            ),
            "abort ongoing merge",
            CMD_GROUP_GENERAL,
        )
    }
    pub fn select_staging(
        key_config: &SharedKeyConfig,
    ) -> CommandText {
        CommandText::new(
            format!(
                "To stage [{}]",
                key_config.get_hint(key_config.toggle_workarea),
            ),
            "focus/select staging area",
            CMD_GROUP_GENERAL,
        )
    }
    pub fn select_unstaged(
        key_config: &SharedKeyConfig,
    ) -> CommandText {
        CommandText::new(
            format!(
                "To unstaged [{}]",
                key_config.get_hint(key_config.toggle_workarea),
            ),
            "focus/select unstaged area",
            CMD_GROUP_GENERAL,
        )
    }
    pub fn commit_open(key_config: &SharedKeyConfig) -> CommandText {
        CommandText::new(
            format!(
                "Commit [{}]",
                key_config.get_hint(key_config.open_commit),
            ),
            "open commit popup (available in non-empty stage)",
            CMD_GROUP_COMMIT,
        )
    }
    pub fn commit_open_editor(
        key_config: &SharedKeyConfig,
    ) -> CommandText {
        CommandText::new(
            format!(
                "Open editor [{}]",
                key_config.get_hint(key_config.open_commit_editor),
            ),
            "open commit editor (available in non-empty stage)",
            CMD_GROUP_COMMIT,
        )
    }
    pub fn commit_enter(key_config: &SharedKeyConfig) -> CommandText {
        CommandText::new(
            format!(
                "Commit [{}]",
                key_config.get_hint(key_config.enter),
            ),
            "commit (available when commit message is non-empty)",
            CMD_GROUP_COMMIT,
        )
    }
    pub fn commit_amend(key_config: &SharedKeyConfig) -> CommandText {
        CommandText::new(
            format!(
                "Amend [{}]",
                key_config.get_hint(key_config.commit_amend),
            ),
            "amend last commit",
            CMD_GROUP_COMMIT,
        )
    }
    pub fn edit_item(key_config: &SharedKeyConfig) -> CommandText {
        CommandText::new(
            format!(
                "Edit [{}]",
                key_config.get_hint(key_config.edit_file),
            ),
            "edit the currently selected file in an external editor",
            CMD_GROUP_CHANGES,
        )
    }
    pub fn stage_item(key_config: &SharedKeyConfig) -> CommandText {
        CommandText::new(
            format!(
                "Stage [{}]",
                key_config.get_hint(key_config.enter),
            ),
            "stage currently selected file or entire path",
            CMD_GROUP_CHANGES,
        )
    }
    pub fn stage_all(key_config: &SharedKeyConfig) -> CommandText {
        CommandText::new(
            format!(
                "Stage All [{}]",
                key_config.get_hint(key_config.status_stage_all),
            ),
            "stage all changes (in unstaged files)",
            CMD_GROUP_CHANGES,
        )
    }
    pub fn unstage_item(key_config: &SharedKeyConfig) -> CommandText {
        CommandText::new(
            format!(
                "Unstage [{}]",
                key_config.get_hint(key_config.enter),
            ),
            "unstage currently selected file or entire path",
            CMD_GROUP_CHANGES,
        )
    }
    pub fn unstage_all(key_config: &SharedKeyConfig) -> CommandText {
        CommandText::new(
            format!(
                "Unstage all [{}]",
                key_config.get_hint(key_config.status_stage_all),
            ),
            "unstage all files (in staged files)",
            CMD_GROUP_CHANGES,
        )
    }
    pub fn reset_item(key_config: &SharedKeyConfig) -> CommandText {
        CommandText::new(
            format!(
                "Reset [{}]",
                key_config.get_hint(key_config.status_reset_item),
            ),
            "revert changes in selected file or entire path",
            CMD_GROUP_CHANGES,
        )
    }
    pub fn ignore_item(key_config: &SharedKeyConfig) -> CommandText {
        CommandText::new(
            format!(
                "Ignore [{}]",
                key_config.get_hint(key_config.status_ignore_file),
            ),
            "Add file or path to .gitignore",
            CMD_GROUP_CHANGES,
        )
    }

    pub fn diff_focus_left(
        key_config: &SharedKeyConfig,
    ) -> CommandText {
        CommandText::new(
            format!(
                "Back [{}]",
                key_config.get_hint(key_config.focus_left),
            ),
            "view and select changed files",
            CMD_GROUP_GENERAL,
        )
    }
    pub fn diff_focus_right(
        key_config: &SharedKeyConfig,
    ) -> CommandText {
        CommandText::new(
            format!(
                "Diff [{}]",
                key_config.get_hint(key_config.focus_right),
            ),
            "inspect file diff",
            CMD_GROUP_GENERAL,
        )
    }
    pub fn quit(key_config: &SharedKeyConfig) -> CommandText {
        CommandText::new(
            format!(
                "Quit [{}]",
                key_config.get_hint(key_config.exit),
            ),
            "quit gitui application",
            CMD_GROUP_GENERAL,
        )
    }
    pub fn confirm_action(
        key_config: &SharedKeyConfig,
    ) -> CommandText {
        CommandText::new(
            format!(
                "Confirm [{}]",
                key_config.get_hint(key_config.enter),
            ),
            "confirm action",
            CMD_GROUP_GENERAL,
        )
    }
    pub fn stashing_save(
        key_config: &SharedKeyConfig,
    ) -> CommandText {
        CommandText::new(
            format!(
                "Save [{}]",
                key_config.get_hint(key_config.stashing_save),
            ),
            "opens stash name input popup",
            CMD_GROUP_STASHING,
        )
    }
    pub fn stashing_toggle_indexed(
        key_config: &SharedKeyConfig,
    ) -> CommandText {
        CommandText::new(
            format!(
                "Toggle Staged [{}]",
                key_config.get_hint(key_config.stashing_toggle_index),
            ),
            "toggle including staged files into stash",
            CMD_GROUP_STASHING,
        )
    }
    pub fn stashing_toggle_untracked(
        key_config: &SharedKeyConfig,
    ) -> CommandText {
        CommandText::new(
            format!(
                "Toggle Untracked [{}]",
                key_config
                    .get_hint(key_config.stashing_toggle_untracked),
            ),
            "toggle including untracked files into stash",
            CMD_GROUP_STASHING,
        )
    }
    pub fn stashing_confirm_msg(
        key_config: &SharedKeyConfig,
    ) -> CommandText {
        CommandText::new(
            format!(
                "Stash [{}]",
                key_config.get_hint(key_config.enter),
            ),
            "save files to stash",
            CMD_GROUP_STASHING,
        )
    }
    pub fn stashlist_apply(
        key_config: &SharedKeyConfig,
    ) -> CommandText {
        CommandText::new(
            format!(
                "Apply [{}]",
                key_config.get_hint(key_config.stash_apply),
            ),
            "apply selected stash",
            CMD_GROUP_STASHES,
        )
    }
    pub fn stashlist_drop(
        key_config: &SharedKeyConfig,
    ) -> CommandText {
        CommandText::new(
            format!(
                "Drop [{}]",
                key_config.get_hint(key_config.stash_drop),
            ),
            "drop selected stash",
            CMD_GROUP_STASHES,
        )
    }
    pub fn stashlist_pop(
        key_config: &SharedKeyConfig,
    ) -> CommandText {
        CommandText::new(
            format!(
                "Pop [{}]",
                key_config.get_hint(key_config.enter),
            ),
            "pop selected stash",
            CMD_GROUP_STASHES,
        )
    }
    pub fn stashlist_inspect(
        key_config: &SharedKeyConfig,
    ) -> CommandText {
        CommandText::new(
            format!(
                "Inspect [{}]",
                key_config.get_hint(key_config.focus_right),
            ),
            "open stash commit details (allows to diff files)",
            CMD_GROUP_STASHES,
        )
    }
    pub fn log_details_toggle(
        key_config: &SharedKeyConfig,
    ) -> CommandText {
        CommandText::new(
            format!(
                "Details [{}]",
                key_config.get_hint(key_config.enter),
            ),
            "open details of selected commit",
            CMD_GROUP_LOG,
        )
    }
    pub fn log_details_open(
        key_config: &SharedKeyConfig,
    ) -> CommandText {
        CommandText::new(
            format!(
                "Inspect [{}]",
                key_config.get_hint(key_config.focus_right),
            ),
            "inspect selected commit in detail",
            CMD_GROUP_LOG,
        )
    }
    pub fn blame_file(key_config: &SharedKeyConfig) -> CommandText {
        CommandText::new(
            format!(
                "Blame [{}]",
                key_config.get_hint(key_config.blame),
            ),
            "open blame view of selected file",
            CMD_GROUP_LOG,
        )
    }
    pub fn log_tag_commit(
        key_config: &SharedKeyConfig,
    ) -> CommandText {
        CommandText::new(
            format!(
                "Tag [{}]",
                key_config.get_hint(key_config.log_tag_commit),
            ),
            "tag commit",
            CMD_GROUP_LOG,
        )
    }
    pub fn inspect_file_tree(
        key_config: &SharedKeyConfig,
    ) -> CommandText {
        CommandText::new(
            format!(
                "Files [{}]",
                key_config.get_hint(key_config.open_file_tree),
            ),
            "inspect file tree at specific revision",
            CMD_GROUP_LOG,
        )
    }
    pub fn tag_commit_confirm_msg(
        key_config: &SharedKeyConfig,
    ) -> CommandText {
        CommandText::new(
            format!(
                "Tag [{}]",
                key_config.get_hint(key_config.enter),
            ),
            "tag commit",
            CMD_GROUP_LOG,
        )
    }
    pub fn reword_commit_confirm_msg(
        key_config: &SharedKeyConfig,
    ) -> CommandText {
        CommandText::new(
            format!(
                "Reword [{}]",
                key_config.get_hint(key_config.enter),
            ),
            "reword commit",
            CMD_GROUP_LOG,
        )
    }
    pub fn reword_commit(
        key_config: &SharedKeyConfig,
    ) -> CommandText {
        CommandText::new(
            format!(
                "Reword [{}]",
                key_config.get_hint(key_config.reword),
            ),
            "reword commit",
            CMD_GROUP_LOG,
        )
    }
    pub fn create_branch_confirm_msg(
        key_config: &SharedKeyConfig,
    ) -> CommandText {
        CommandText::new(
            format!(
                "Create Branch [{}]",
                key_config.get_hint(key_config.enter),
            ),
            "create branch",
            CMD_GROUP_GENERAL,
        )
    }
    pub fn open_branch_create_popup(
        key_config: &SharedKeyConfig,
    ) -> CommandText {
        CommandText::new(
            format!(
                "Create [{}]",
                key_config.get_hint(key_config.create_branch),
            ),
            "open create branch popup",
            CMD_GROUP_GENERAL,
        )
    }
    pub fn rename_branch_confirm_msg(
        key_config: &SharedKeyConfig,
    ) -> CommandText {
        CommandText::new(
            format!(
                "Rename Branch [{}]",
                key_config.get_hint(key_config.enter),
            ),
            "rename branch",
            CMD_GROUP_GENERAL,
        )
    }
    pub fn rename_branch_popup(
        key_config: &SharedKeyConfig,
    ) -> CommandText {
        CommandText::new(
            format!(
                "Rename Branch [{}]",
                key_config.get_hint(key_config.rename_branch),
            ),
            "rename branch",
            CMD_GROUP_GENERAL,
        )
    }
    pub fn delete_branch_popup(
        key_config: &SharedKeyConfig,
    ) -> CommandText {
        CommandText::new(
            format!(
                "Delete [{}]",
                key_config.get_hint(key_config.delete_branch),
            ),
            "delete a branch",
            CMD_GROUP_GENERAL,
        )
    }
    pub fn merge_branch_popup(
        key_config: &SharedKeyConfig,
    ) -> CommandText {
        CommandText::new(
            format!(
                "Merge [{}]",
                key_config.get_hint(key_config.merge_branch),
            ),
            "merge a branch",
            CMD_GROUP_GENERAL,
        )
    }
    pub fn select_branch_popup(
        key_config: &SharedKeyConfig,
    ) -> CommandText {
        CommandText::new(
            format!(
                "Checkout [{}]",
                key_config.get_hint(key_config.enter),
            ),
            "checkout branch",
            CMD_GROUP_GENERAL,
        )
    }
    pub fn toggle_branch_popup(
        key_config: &SharedKeyConfig,
        local: bool,
    ) -> CommandText {
        CommandText::new(
            format!(
                "{} [{}]",
                if local { "Remote" } else { "Local" },
                key_config.get_hint(key_config.tab_toggle),
            ),
            "toggle branch type (remote/local)",
            CMD_GROUP_GENERAL,
        )
    }
    pub fn open_branch_select_popup(
        key_config: &SharedKeyConfig,
    ) -> CommandText {
        CommandText::new(
            format!(
                "Branches [{}]",
                key_config.get_hint(key_config.select_branch),
            ),
            "open select branch popup",
            CMD_GROUP_GENERAL,
        )
    }

    pub fn status_push(key_config: &SharedKeyConfig) -> CommandText {
        CommandText::new(
            format!(
                "Push [{}]",
                key_config.get_hint(key_config.push),
            ),
            "push to origin",
            CMD_GROUP_GENERAL,
        )
    }
    pub fn status_force_push(
        key_config: &SharedKeyConfig,
    ) -> CommandText {
        CommandText::new(
            format!(
                "Force Push [{}]",
                key_config.get_hint(key_config.force_push),
            ),
            "force push to origin",
            CMD_GROUP_GENERAL,
        )
    }
    pub fn status_pull(key_config: &SharedKeyConfig) -> CommandText {
        CommandText::new(
            format!(
                "Pull [{}]",
                key_config.get_hint(key_config.pull),
            ),
            "fetch/merge",
            CMD_GROUP_GENERAL,
        )
    }
}<|MERGE_RESOLUTION|>--- conflicted
+++ resolved
@@ -74,14 +74,10 @@
 pub fn commit_msg(_key_config: &SharedKeyConfig) -> String {
     "type commit message..".to_string()
 }
-<<<<<<< HEAD
-pub fn commit_editor_msg() -> String {
-=======
 pub fn commit_first_line_warning(count: usize) -> String {
     format!("[subject length: {}]", count)
 }
 pub fn commit_editor_msg(_key_config: &SharedKeyConfig) -> String {
->>>>>>> 1034dc1a
     r##"
 # Edit your commit message
 # Lines starting with '#' will be ignored"##
