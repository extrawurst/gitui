use crate::notify_mutex::NotifyableMutex;
use anyhow::Result;
use crossbeam_channel::{unbounded, Receiver, Sender};
use crossterm::event::{self, Event, Event::Key, KeyEventKind};
use std::{
	sync::{
		atomic::{AtomicBool, Ordering},
		Arc,
	},
	thread,
	time::Duration,
};

static FAST_POLL_DURATION: Duration = Duration::from_millis(100);
static SLOW_POLL_DURATION: Duration = Duration::from_millis(1000);

///
#[derive(Clone, Copy, Debug)]
pub enum InputState {
	Paused,
	Polling,
}

///
#[derive(Clone, Debug)]
pub enum InputEvent {
	Input(Event),
	State(InputState),
}

///
#[derive(Clone)]
pub struct Input {
	desired_state: Arc<NotifyableMutex<bool>>,
	current_state: Arc<AtomicBool>,
	receiver: Receiver<InputEvent>,
	aborted: Arc<AtomicBool>,
}

impl Input {
	///
	pub fn new() -> Self {
		let (tx, rx) = unbounded();

		let desired_state = Arc::new(NotifyableMutex::new(true));
		let current_state = Arc::new(AtomicBool::new(true));
		let aborted = Arc::new(AtomicBool::new(false));

		let arc_desired = Arc::clone(&desired_state);
		let arc_current = Arc::clone(&current_state);
		let arc_aborted = Arc::clone(&aborted);

		thread::spawn(move || {
			if let Err(e) =
				Self::input_loop(&arc_desired, &arc_current, &tx)
			{
				log::error!("input thread error: {}", e);
				arc_aborted.store(true, Ordering::SeqCst);
			}
		});

		Self {
			receiver: rx,
			desired_state,
			current_state,
			aborted,
		}
	}

	///
	pub fn receiver(&self) -> Receiver<InputEvent> {
		self.receiver.clone()
	}

	///
	pub fn set_polling(&mut self, enabled: bool) {
		self.desired_state.set_and_notify(enabled);
	}

	fn shall_poll(&self) -> bool {
		self.desired_state.get()
	}

	///
	pub fn is_state_changing(&self) -> bool {
		self.shall_poll()
			!= self.current_state.load(Ordering::Relaxed)
	}

	pub fn is_aborted(&self) -> bool {
		self.aborted.load(Ordering::SeqCst)
	}

	fn poll(dur: Duration) -> anyhow::Result<Option<Event>> {
		if event::poll(dur)? {
			Ok(Some(event::read()?))
		} else {
			Ok(None)
		}
	}

	fn input_loop(
		arc_desired: &Arc<NotifyableMutex<bool>>,
		arc_current: &Arc<AtomicBool>,
		tx: &Sender<InputEvent>,
	) -> Result<()> {
		let mut poll_duration = SLOW_POLL_DURATION;
		loop {
			if arc_desired.get() {
				if !arc_current.load(Ordering::Relaxed) {
					log::info!("input polling resumed");

					tx.send(InputEvent::State(InputState::Polling))?;
				}
				arc_current.store(true, Ordering::Relaxed);

<<<<<<< HEAD
				if let Some(e) = Self::poll(poll_duration)? {
=======
				if let Some(e) = Self::poll(POLL_DURATION)? {
					// windows send key release too, only process key press
					if let Key(key) = e {
						if key.kind != KeyEventKind::Press {
							continue;
						}
					}
>>>>>>> 6ec64771
					tx.send(InputEvent::Input(e))?;
					poll_duration = FAST_POLL_DURATION;
				} else {
					poll_duration = SLOW_POLL_DURATION;
				}
			} else {
				if arc_current.load(Ordering::Relaxed) {
					log::info!("input polling suspended");

					tx.send(InputEvent::State(InputState::Paused))?;
				}

				arc_current.store(false, Ordering::Relaxed);

				arc_desired.wait(true);
			}
		}
	}
}<|MERGE_RESOLUTION|>--- conflicted
+++ resolved
@@ -114,17 +114,14 @@
 				}
 				arc_current.store(true, Ordering::Relaxed);
 
-<<<<<<< HEAD
 				if let Some(e) = Self::poll(poll_duration)? {
-=======
-				if let Some(e) = Self::poll(POLL_DURATION)? {
 					// windows send key release too, only process key press
 					if let Key(key) = e {
 						if key.kind != KeyEventKind::Press {
 							continue;
 						}
 					}
->>>>>>> 6ec64771
+
 					tx.send(InputEvent::Input(e))?;
 					poll_duration = FAST_POLL_DURATION;
 				} else {
