--- conflicted
+++ resolved
@@ -445,15 +445,9 @@
 			self.process_queue(flags)?;
 		} else if let InputEvent::State(polling_state) = ev {
 			self.external_editor_popup.hide();
-<<<<<<< HEAD
-			if let InputState::Paused = polling_state {
+			if matches!(polling_state, InputState::Paused) {
 				let result =
 					if let Some(path) = self.file_to_open.take() {
-=======
-			if matches!(polling_state, InputState::Paused) {
-				let result = match self.file_to_open.take() {
-					Some(path) => {
->>>>>>> 8da9cfc2
 						ExternalEditorComponent::open_file_in_editor(
 							&self.repo.borrow(),
 							Path::new(&path),
