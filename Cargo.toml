--- conflicted
+++ resolved
@@ -20,13 +20,8 @@
 
 [dependencies]
 scopetime = { path = "./scopetime", version = "0.1" }
-<<<<<<< HEAD
-asyncgit = { path = "./asyncgit", version = "0.17", default-features = false }
-filetreelist = { path = "./filetreelist", version = "0.3" }
-=======
-asyncgit = { path = "./asyncgit", version = "0.18" }
+asyncgit = { path = "./asyncgit", version = "0.18", default-features = false }
 filetreelist = { path = "./filetreelist", version = "0.4" }
->>>>>>> d6a2af89
 crossterm = { version = "0.20", features = [ "serde" ] }
 clap = { version = "2.33", default-features = false }
 tui = { version = "0.16", default-features = false, features = ['crossterm', 'serde'] }
