[package]
name = "gitui"
version = "0.15.0"
authors = ["Stephan Dilly <dilly.stephan@gmail.com>"]
description = "blazing fast terminal-ui for git"
edition = "2018"
exclude = [".github/*",".vscode/*","assets/*"]
homepage = "https://github.com/extrawurst/gitui"
repository = "https://github.com/extrawurst/gitui"
readme = "README.md"
license = "MIT"
categories = ["command-line-utilities"]
keywords = [
    "git",
    "gui",
    "cli",
    "terminal",
    "ui",
]

[dependencies]
scopetime = { path = "./scopetime", version = "0.1" }
asyncgit = { path = "./asyncgit", version = "0.15" }
filetree = { path = "./filetree" }
async_utils = { path = "./async_utils" }
crossterm = { version = "0.19", features = [ "serde" ] }
clap = { version = "2.33", default-features = false }
tui = { version = "0.15", default-features = false, features = ['crossterm', 'serde'] }
bytesize = { version = "1.0", default-features = false}
itertools = "0.10"
rayon-core = "1.9"
log = "0.4"
simplelog = { version = "0.10", default-features = false }
dirs-next = "2.0"
crossbeam-channel = "0.5"
scopeguard = "1.1"
bitflags = "1.2"
chrono = "0.4"
backtrace = "0.3"
ron = "0.6"
serde = "1.0"
anyhow = "1.0"
unicode-width = "0.1"
textwrap = "0.13"
<<<<<<< HEAD
tempfile = "3.2"
unicode-truncate = "0.2.0"
=======
unicode-truncate = "0.2"
>>>>>>> 1034dc1a
easy-cast = "0.4"
bugreport = "0.4"
lazy_static = "1.4"
syntect = { version = "4.5", default-features = false, features = ["metadata", "default-fancy"]}

[target.'cfg(all(target_family="unix",not(target_os="macos")))'.dependencies]
which = "4.1"

# pprof is not available on windows
[target.'cfg(not(windows))'.dependencies]
pprof = { version = "0.4", features = ["flamegraph"], optional = true }

[badges]
maintenance = { status = "actively-developed" }

[features]
default=[]
timing=["scopetime/enabled"]

[workspace]
members=[
    "asyncgit",
    "scopetime",
    "async_utils",
    "filetree",
]

[profile.release]
lto = true
opt-level = 'z'  # Optimize for size.
codegen-units = 1

# make debug build as fast as release 
# usage of utf8 encoding inside tui 
# makes their debug profile slow
[profile.dev.package."tui"]
opt-level = 3

[profile.dev]
split-debuginfo = "unpacked"<|MERGE_RESOLUTION|>--- conflicted
+++ resolved
@@ -42,12 +42,8 @@
 anyhow = "1.0"
 unicode-width = "0.1"
 textwrap = "0.13"
-<<<<<<< HEAD
 tempfile = "3.2"
-unicode-truncate = "0.2.0"
-=======
 unicode-truncate = "0.2"
->>>>>>> 1034dc1a
 easy-cast = "0.4"
 bugreport = "0.4"
 lazy_static = "1.4"
