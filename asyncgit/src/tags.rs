use crate::{
	asyncjob::{AsyncJob, AsyncSingleJob, RunParams},
	error::Result,
	hash,
	sync::{self, RepoPath},
	AsyncGitNotification,
};
use crossbeam_channel::Sender;
use std::{
	sync::{Arc, Mutex},
	time::{Duration, Instant},
};
use sync::Tags;

///
#[derive(Default, Clone)]
pub struct TagsResult {
	hash: u64,
	tags: Tags,
}

///
pub struct AsyncTags {
	last: Option<(Instant, TagsResult)>,
	sender: Sender<AsyncGitNotification>,
<<<<<<< HEAD
	job: AsyncSingleJob<AsyncTagsJob>,
=======
	pending: Arc<AtomicUsize>,
	repo: RepoPath,
>>>>>>> ad0ec7e9
}

impl AsyncTags {
	///
	pub fn new(
		repo: RepoPath,
		sender: &Sender<AsyncGitNotification>,
	) -> Self {
		Self {
<<<<<<< HEAD
			last: None,
=======
			repo,
			last: Arc::new(Mutex::new(None)),
>>>>>>> ad0ec7e9
			sender: sender.clone(),
			job: AsyncSingleJob::new(sender.clone()),
		}
	}

	/// last fetched result
	pub fn last(&self) -> Result<Option<Tags>> {
		Ok(self.last.as_ref().map(|result| result.1.tags.clone()))
	}

	///
	pub fn is_pending(&self) -> bool {
		self.job.is_pending()
	}

	///
	fn is_outdated(&self, dur: Duration) -> bool {
		self.last
			.as_ref()
			.map_or(true, |(last_time, _)| last_time.elapsed() > dur)
	}

	///
	pub fn request(
		&mut self,
		dur: Duration,
		force: bool,
	) -> Result<()> {
		log::trace!("request");

		if !force && self.job.is_pending() {
			return Ok(());
		}

		let outdated = self.is_outdated(dur);

		if !force && !outdated {
			return Ok(());
		}

<<<<<<< HEAD
		if outdated {
			self.job.spawn(AsyncTagsJob::new(
				self.last
					.as_ref()
					.map_or(0, |(_, result)| result.hash),
			));

			if let Some(job) = self.job.take_last() {
				if let Some(result) = job.result() {
					match result {
						Ok(result) => self.last = Some(result),
						Err(_) => (),
					}
				}
			}
		} else {
			self.sender
				.send(AsyncGitNotification::FinishUnchanged)?;
		}
=======
		let arc_last = Arc::clone(&self.last);
		let sender = self.sender.clone();
		let arc_pending = Arc::clone(&self.pending);

		self.pending.fetch_add(1, Ordering::Relaxed);
		let repo = self.repo.clone();

		rayon_core::spawn(move || {
			let notify = Self::getter(&repo, &arc_last, outdated)
				.expect("error getting tags");

			arc_pending.fetch_sub(1, Ordering::Relaxed);

			sender
				.send(if notify {
					AsyncGitNotification::Tags
				} else {
					AsyncGitNotification::FinishUnchanged
				})
				.expect("error sending notify");
		});
>>>>>>> ad0ec7e9

		Ok(())
	}
}

<<<<<<< HEAD
enum JobState {
	Request(u64),
	Response(Result<(Instant, TagsResult)>),
}
=======
	fn getter(
		repo: &RepoPath,
		arc_last: &Arc<Mutex<Option<(Instant, TagsResult)>>>,
		outdated: bool,
	) -> Result<bool> {
		let tags = sync::get_tags(repo)?;
>>>>>>> ad0ec7e9

///
#[derive(Clone, Default)]
pub struct AsyncTagsJob {
	state: Arc<Mutex<Option<JobState>>>,
}

///
impl AsyncTagsJob {
	///
	pub fn new(last_hash: u64) -> Self {
		Self {
			state: Arc::new(Mutex::new(Some(JobState::Request(
				last_hash,
			)))),
		}
	}

	///
	pub fn result(&self) -> Option<Result<(Instant, TagsResult)>> {
		if let Ok(mut state) = self.state.lock() {
			if let Some(state) = state.take() {
				return match state {
					JobState::Request(_) => None,
					JobState::Response(result) => Some(result),
				};
			}
		}

		None
	}
}

impl AsyncJob for AsyncTagsJob {
	type Notification = AsyncGitNotification;
	type Progress = ();

	fn run(
		&mut self,
		_params: RunParams<Self::Notification, Self::Progress>,
	) -> Result<Self::Notification> {
		let mut notification = AsyncGitNotification::FinishUnchanged;
		if let Ok(mut state) = self.state.lock() {
			*state = state.take().map(|state| match state {
				JobState::Request(last_hash) => {
					let tags = sync::get_tags(CWD);

					JobState::Response(tags.map(|tags| {
						let hash = hash(&tags);
						if last_hash != hash {
							notification = AsyncGitNotification::Tags;
						}

						(Instant::now(), TagsResult { hash, tags })
					}))
				}
				JobState::Response(result) => {
					JobState::Response(result)
				}
			});
		}

		Ok(notification)
	}
}<|MERGE_RESOLUTION|>--- conflicted
+++ resolved
@@ -23,12 +23,7 @@
 pub struct AsyncTags {
 	last: Option<(Instant, TagsResult)>,
 	sender: Sender<AsyncGitNotification>,
-<<<<<<< HEAD
 	job: AsyncSingleJob<AsyncTagsJob>,
-=======
-	pending: Arc<AtomicUsize>,
-	repo: RepoPath,
->>>>>>> ad0ec7e9
 }
 
 impl AsyncTags {
@@ -38,12 +33,7 @@
 		sender: &Sender<AsyncGitNotification>,
 	) -> Self {
 		Self {
-<<<<<<< HEAD
 			last: None,
-=======
-			repo,
-			last: Arc::new(Mutex::new(None)),
->>>>>>> ad0ec7e9
 			sender: sender.clone(),
 			job: AsyncSingleJob::new(sender.clone()),
 		}
@@ -84,7 +74,6 @@
 			return Ok(());
 		}
 
-<<<<<<< HEAD
 		if outdated {
 			self.job.spawn(AsyncTagsJob::new(
 				self.last
@@ -104,47 +93,15 @@
 			self.sender
 				.send(AsyncGitNotification::FinishUnchanged)?;
 		}
-=======
-		let arc_last = Arc::clone(&self.last);
-		let sender = self.sender.clone();
-		let arc_pending = Arc::clone(&self.pending);
-
-		self.pending.fetch_add(1, Ordering::Relaxed);
-		let repo = self.repo.clone();
-
-		rayon_core::spawn(move || {
-			let notify = Self::getter(&repo, &arc_last, outdated)
-				.expect("error getting tags");
-
-			arc_pending.fetch_sub(1, Ordering::Relaxed);
-
-			sender
-				.send(if notify {
-					AsyncGitNotification::Tags
-				} else {
-					AsyncGitNotification::FinishUnchanged
-				})
-				.expect("error sending notify");
-		});
->>>>>>> ad0ec7e9
 
 		Ok(())
 	}
 }
 
-<<<<<<< HEAD
 enum JobState {
 	Request(u64),
 	Response(Result<(Instant, TagsResult)>),
 }
-=======
-	fn getter(
-		repo: &RepoPath,
-		arc_last: &Arc<Mutex<Option<(Instant, TagsResult)>>>,
-		outdated: bool,
-	) -> Result<bool> {
-		let tags = sync::get_tags(repo)?;
->>>>>>> ad0ec7e9
 
 ///
 #[derive(Clone, Default)]
