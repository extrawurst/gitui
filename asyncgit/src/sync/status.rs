//! sync git api for fetching a status

use crate::{
	error::Error,
	error::Result,
	sync::{config::untracked_files_config_repo, repository::repo},
};
use git2::{
	Delta, DiffDelta, Status, StatusEntry, StatusOptions, StatusShow,
};
use scopetime::scope_time;
use std::path::Path;

use super::{RepoPath, ShowUntrackedFilesConfig};

///
#[derive(Copy, Clone, Hash, PartialEq, Debug)]
pub enum StatusItemType {
	///
	New,
	///
	Modified,
	///
	Deleted,
	///
	Renamed,
	///
	Typechange,
	///
	Conflicted,
}

impl From<Status> for StatusItemType {
	fn from(s: Status) -> Self {
		if s.is_index_new() || s.is_wt_new() {
			Self::New
		} else if s.is_index_deleted() || s.is_wt_deleted() {
			Self::Deleted
		} else if s.is_index_renamed() || s.is_wt_renamed() {
			Self::Renamed
		} else if s.is_index_typechange() || s.is_wt_typechange() {
			Self::Typechange
		} else if s.is_conflicted() {
			Self::Conflicted
		} else {
			Self::Modified
		}
	}
}

impl From<Delta> for StatusItemType {
	fn from(d: Delta) -> Self {
		match d {
			Delta::Added => Self::New,
			Delta::Deleted => Self::Deleted,
			Delta::Renamed => Self::Renamed,
			Delta::Typechange => Self::Typechange,
			_ => Self::Modified,
		}
	}
}

///
#[derive(Clone, Hash, PartialEq, Debug)]
pub struct StatusItem {
	///
	pub old_path: Option<String>,
	///
	pub new_path: String,
	///
	pub status: StatusItemType,
}

///
#[derive(Copy, Clone, Hash, PartialEq, Debug)]
pub enum StatusType {
	///
	WorkingDir,
	///
	Stage,
	///
	Both,
}

impl Default for StatusType {
	fn default() -> Self {
		Self::WorkingDir
	}
}

impl From<StatusType> for StatusShow {
	fn from(s: StatusType) -> Self {
		match s {
			StatusType::WorkingDir => Self::Workdir,
			StatusType::Stage => Self::Index,
			StatusType::Both => Self::IndexAndWorkdir,
		}
	}
}

<<<<<<< HEAD
fn get_diff<'a>(
	status_type: StatusType,
	status_entry: &'a StatusEntry,
) -> Option<DiffDelta<'a>> {
	(status_type != StatusType::WorkingDir)
		.then(|| status_entry.head_to_index())
		.or_else(|| {
			(status_type != StatusType::Stage)
				.then(|| status_entry.index_to_workdir())
		})
		.flatten()
=======
///
pub fn is_workdir_clean(
	repo_path: &RepoPath,
	show_untracked: Option<ShowUntrackedFilesConfig>,
) -> Result<bool> {
	let repo = repo(repo_path)?;

	if repo.is_bare() && !repo.is_worktree() {
		return Ok(true);
	}

	let show_untracked = if let Some(config) = show_untracked {
		config
	} else {
		untracked_files_config_repo(&repo)?
	};

	let mut options = StatusOptions::default();
	options
		.show(StatusShow::Workdir)
		.update_index(true)
		.include_untracked(show_untracked.include_untracked())
		.renames_head_to_index(true)
		.recurse_untracked_dirs(
			show_untracked.recurse_untracked_dirs(),
		);

	let statuses = repo.statuses(Some(&mut options))?;

	Ok(statuses.is_empty())
>>>>>>> 505e0166
}

/// gurantees sorting
pub fn get_status(
	repo_path: &RepoPath,
	status_type: StatusType,
	show_untracked: Option<ShowUntrackedFilesConfig>,
) -> Result<Vec<StatusItem>> {
	scope_time!("get_status");

	let repo = repo(repo_path)?;

	if repo.is_bare() && !repo.is_worktree() {
		return Ok(Vec::new());
	}

	let show_untracked = if let Some(config) = show_untracked {
		config
	} else {
		untracked_files_config_repo(&repo)?
	};

	let mut options = StatusOptions::default();
	options
		.show(status_type.into())
		.update_index(true)
		.include_untracked(show_untracked.include_untracked())
		.renames_head_to_index(status_type != StatusType::WorkingDir)
		.renames_index_to_workdir(status_type != StatusType::Stage)
		.recurse_untracked_dirs(
			show_untracked.recurse_untracked_dirs(),
		);

	let statuses = repo.statuses(Some(&mut options))?;

	let mut res = Vec::with_capacity(statuses.len());

	for e in statuses.iter() {
		let status: Status = e.status();

		let new_path = match get_diff(status_type, &e) {
			Some(diff) => diff
				.new_file()
				.path()
				.and_then(Path::to_str)
				.map(String::from)
				.ok_or_else(|| {
					Error::Generic(
						"failed to get path to diff's new file."
							.to_string(),
					)
				})?,
			None => e.path().map(String::from).ok_or_else(|| {
				Error::Generic(
					"failed to get the path to indexed file."
						.to_string(),
				)
			})?,
		};
		let old_path = get_diff(status_type, &e)
			.and_then(|diff| diff.old_file().path())
			.map(|path| {
				path.to_str().map(String::from).ok_or_else(|| {
					Error::Generic(
						"failed to get path to diff's new file."
							.to_string(),
					)
				})
			})
			.transpose()?;

		res.push(StatusItem {
			old_path,
			new_path,
			status: StatusItemType::from(status),
		});
	}

	res.sort_by(|a, b| {
		Path::new(a.new_path.as_str())
			.cmp(Path::new(b.new_path.as_str()))
	});

	Ok(res)
}

#[cfg(test)]
mod tests {
	use crate::{
		error::Result,
		sync::{
			commit, stage_add_file, stage_addremoved,
			status::{get_status, StatusItemType, StatusType},
			tests::repo_init_empty,
			RepoPath,
		},
	};
	use std::{
		fs::{self, File},
		io::Write,
		path::Path,
	};

	#[test]
	fn test_rename_file() -> Result<()> {
		let bar = Path::new("bar");
		let foo = Path::new("foo");
		let (_td, repo) = repo_init_empty()?;
		let root = repo.path().parent().unwrap();
		let repo_path: &RepoPath =
			&root.as_os_str().to_str().unwrap().into();

		let mut file = File::create(&root.join(bar))?;
		file.write_all(b"\x00")?;

		let statuses =
			get_status(repo_path, StatusType::Stage, None).unwrap();
		for diff in statuses.iter() {
			assert_eq!(diff.status, StatusItemType::New);
			assert_eq!(diff.old_path, Some("bar".to_string()));
			assert_eq!(diff.new_path, "bar".to_string());
		}

		stage_add_file(repo_path, bar)?;
		let _id = commit(repo_path, "")?;

		fs::rename(&root.join(bar), &root.join(foo))?;
		stage_add_file(repo_path, foo)?;
		stage_addremoved(repo_path, bar)?;
		let statuses =
			get_status(repo_path, StatusType::Stage, None).unwrap();
		for diff in statuses.iter() {
			assert_eq!(diff.status, StatusItemType::Renamed);
			assert_eq!(diff.old_path, Some("bar".to_string()));
			assert_eq!(diff.new_path, "foo".to_string());
		}

		fs::remove_file(&root.join(foo))?;
		stage_addremoved(repo_path, foo)?;
		let statuses =
			get_status(repo_path, StatusType::Stage, None).unwrap();
		for diff in statuses.iter() {
			assert_eq!(diff.status, StatusItemType::Deleted);
			assert_eq!(diff.old_path, Some("bar".to_string()));
			assert_eq!(diff.new_path, "bar".to_string());
		}
		Ok(())
	}
}<|MERGE_RESOLUTION|>--- conflicted
+++ resolved
@@ -98,7 +98,6 @@
 	}
 }
 
-<<<<<<< HEAD
 fn get_diff<'a>(
 	status_type: StatusType,
 	status_entry: &'a StatusEntry,
@@ -110,7 +109,7 @@
 				.then(|| status_entry.index_to_workdir())
 		})
 		.flatten()
-=======
+}
 ///
 pub fn is_workdir_clean(
 	repo_path: &RepoPath,
@@ -141,7 +140,6 @@
 	let statuses = repo.statuses(Some(&mut options))?;
 
 	Ok(statuses.is_empty())
->>>>>>> 505e0166
 }
 
 /// gurantees sorting
